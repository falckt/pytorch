#pragma once

#include <iostream>
#include <string>
#include "c10/macros/Macros.h"

namespace c10 {

// A "bit" in a TensorTypeSet, which may have a unique dispatch handler
// for it.  Higher bit indexes get handled by dispatching first (because
// we "count leading zeros")
enum class TensorTypeId : uint8_t {
  // This is not a "real" tensor id, but it exists to give us a "nullopt"
  // element we can return for cases when a TensorTypeSet contains no elements.
  // You can think a more semantically accurate definition of TensorTypeId is:
  //
  //    using TensorTypeId = optional<RealTensorTypeId>
  //
  // and UndefinedTensorId == nullopt.  We didn't actually represent
  // it this way because optional<RealTensorTypeId> would take two
  // words, when TensorTypeId fits in eight bits.
  UndefinedTensorId = 0,

  // This pool of IDs is not really ordered, but it is merged into
  // the hierarchy for convenience and performance
  CPUTensorId, // PyTorch/Caffe2 supported
  CUDATensorId, // PyTorch/Caffe2 supported
  MKLDNNTensorId, // Caffe2 only
  OpenGLTensorId, // Caffe2 only
  OpenCLTensorId, // Caffe2 only
  IDEEPTensorId, // Caffe2 only
  HIPTensorId, // PyTorch/Caffe2 supported
  SparseHIPTensorId, // PyTorch only
  MSNPUTensorId, // PyTorch only
  XLATensorId, // PyTorch only
  MkldnnCPUTensorId,
  QuantizedCPUTensorId, // PyTorch only
  ComplexCPUTensorId, // PyTorch only
  ComplexCUDATensorId, // PyTorch only

<<<<<<< HEAD
  // Sparse has multi-dispatch with dense; handle it first
  SparseCPUTensorId, // PyTorch only
  SparseCUDATensorId, // PyTorch only
=======
  // WARNING! If you add more non-backend-like tensor ids (like tracing or
  // profiling) here, you need to also adjust legacyExtractTypeId
  // in c10/core/TensorTypeId.h to mask them out.
>>>>>>> 0ca0ae05

  VariableTensorId,

  NumTensorIds, // Sentinel
};

static_assert(
  static_cast<uint8_t>(TensorTypeId::NumTensorIds) < 64,
  "TensorTypeId is used as index into 64-bit bitmask; you must have less than 64 entries");

C10_API const char* toString(TensorTypeId);
C10_API std::ostream& operator<<(std::ostream&, TensorTypeId);

// For backwards compatibility with XLA repository
// (I don't want to fix this in XLA right now because there might be
// more renaming coming in the future.)
static inline TensorTypeId XLATensorId() {
  return TensorTypeId::XLATensorId;
}

} // namespace c10

// NB: You really shouldn't use this instance; this enum is guaranteed
// to be pretty small so a regular array should be acceptable.
namespace std {
template <>
struct hash<c10::TensorTypeId> {
  size_t operator()(c10::TensorTypeId x) const {
    return static_cast<size_t>(x);
  }
};
}<|MERGE_RESOLUTION|>--- conflicted
+++ resolved
@@ -38,15 +38,13 @@
   ComplexCPUTensorId, // PyTorch only
   ComplexCUDATensorId, // PyTorch only
 
-<<<<<<< HEAD
   // Sparse has multi-dispatch with dense; handle it first
   SparseCPUTensorId, // PyTorch only
   SparseCUDATensorId, // PyTorch only
-=======
+
   // WARNING! If you add more non-backend-like tensor ids (like tracing or
   // profiling) here, you need to also adjust legacyExtractTypeId
   // in c10/core/TensorTypeId.h to mask them out.
->>>>>>> 0ca0ae05
 
   VariableTensorId,
 
