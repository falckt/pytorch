#pragma once

// NB: Must be at the top of file to avoid including the deprecated "math.h".
// https://stackoverflow.com/questions/6563810/m-pi-works-with-math-h-but-not-with-cmath-in-visual-studio
#ifdef _MSC_VER
#ifndef _USE_MATH_DEFINES
#define _USE_MATH_DEFINES
#endif
#include <cmath>
#endif

#include <ATen/ATen.h>
#include <torch/csrc/autograd/generated/Functions.h>

namespace torch {
namespace autograd {
namespace generated {
namespace details {

extern const char* kCudnnDoubleBackwardMsg;

// A simple way to imperatively compute index ranges for slots
// that have been flattened
struct IndexRangeGenerator {
  IndexRange range(size_t range_size) {
    i += range_size;
    return {i - range_size, i};
  }
  size_t size() {
    return i;
  }

 private:
  size_t i = 0;
};

Tensor toNonOptFwGrad(const c10::optional<Tensor>& t);
Tensor toNonOptPrimal(const c10::optional<Tensor>& t);
Tensor toNonOptTensor(const c10::optional<Tensor>& t);

Tensor apply_loss_reduction(const Tensor& unreduced, int64_t reduction);
bool any_variable_defined(const variable_list& variables);
void copy_range(variable_list& out, IndexRange range, const at::Tensor& t);
void copy_range(
    variable_list& out,
    IndexRange range,
    at::ArrayRef<at::Tensor> t);
at::Tensor copysign_tensor_self_backward(
    const Tensor& grad,
    const Tensor& self,
    const Tensor& result);
at::Tensor not_implemented(const char* name, const char* reason = "");
std::vector<Tensor> not_implemented_list(
    const char* name,
    const char* reason = "");
at::Tensor handle_r_to_c(ScalarType self_st, Tensor gradient_result);
at::Tensor maybe_multiply(const at::Tensor& t, const at::Scalar& s);
int64_t _safe_size(IntArrayRef sizes, IntArrayRef dim);
Tensor restore_reduced_dims(
    const Tensor& output,
    IntArrayRef dims,
    bool keepdim);
Tensor scale_grad_by_count(
    const Tensor& grad,
    const Tensor& mask,
    IntArrayRef dims);
at::Tensor norm_backward(
    const at::Tensor& grad,
    const at::Tensor& self,
    const optional<at::Scalar>& p_,
    const at::Tensor& norm);
at::Tensor norm_backward(
    at::Tensor grad,
    const at::Tensor& self,
    const optional<at::Scalar>& p_,
    at::Tensor norm,
    at::IntArrayRef dim,
    bool keepdim);
Tensor norm_jvp(
    const Tensor& self_p,
    const Tensor& self_t,
    const optional<Scalar>& p_,
    Tensor norm,
    IntArrayRef dim,
    bool keepdim);
Tensor norm_jvp(
    const Tensor& grad,
    const Tensor& self,
    const optional<Scalar>& p_,
    Tensor norm);
Tensor _nested_from_padded_backward(
    const Tensor& grad,
    const Tensor& input,
    const bool do_transform_0213);
Tensor linalg_vector_norm_jvp(
    const Tensor& self_p,
    const Tensor& self_t,
    const Scalar& scalar_ord,
    Tensor norm,
    const at::OptionalIntArrayRef& opt_dim,
    bool keepdim);
at::Tensor linalg_vector_norm_backward(
    at::Tensor grad,
    const at::Tensor& self,
    const at::Scalar& ord,
    at::Tensor norm,
    const at::OptionalIntArrayRef& opt_dim,
    bool keepdim);
at::Tensor pow_backward(
    at::Tensor grad,
    const at::Tensor& self,
    const at::Scalar& exponent_);
at::Tensor pow_backward_self(
    at::Tensor grad,
    const at::Tensor& self,
    const at::Tensor& exponent);
at::Tensor pow_backward_exponent(
    at::Tensor grad,
    const at::Tensor& self,
    const at::Tensor& exponent,
    at::Tensor result);
at::Tensor pow_backward_exponent(
    at::Tensor grad,
    const at::Scalar& base,
    const at::Tensor& exponent,
    at::Tensor result);
at::Tensor angle_backward(at::Tensor grad, const at::Tensor& self);
at::Tensor mul_tensor_backward(Tensor grad, Tensor other, ScalarType self_st);
at::Tensor div_tensor_self_backward(
    Tensor grad,
    Tensor other,
    ScalarType self_st);
at::Tensor div_tensor_other_backward(Tensor grad, Tensor self, Tensor other);
at::Tensor div_tensor_self_backward(
    Tensor grad,
    Tensor other,
    ScalarType self_st,
    const c10::optional<c10::string_view>& rounding_mode);
at::Tensor div_tensor_other_backward(
    Tensor grad,
    Tensor self,
    Tensor other,
    const c10::optional<c10::string_view>& rounding_mode);
at::Tensor mvlgamma_backward(
    at::Tensor grad,
    const at::Tensor& self,
    int64_t p);
at::Tensor permute_backwards(const at::Tensor& grad, at::IntArrayRef fwd_dims);
at::Tensor rad2deg_backward(const at::Tensor& grad);
at::Tensor deg2rad_backward(const at::Tensor& grad);
at::Tensor unsqueeze_multiple(
    const at::Tensor& t,
    at::OptionalIntArrayRef opt_dim,
    size_t n_dims);
at::Tensor sum_backward(
    const at::Tensor& grad,
    at::SymIntArrayRef sizes,
    at::OptionalIntArrayRef opt_dims,
    bool keepdim);
at::Tensor sum_backward(
    const at::Tensor& grad,
    c10::SymIntArrayRef sizes,
    c10::IntArrayRef dims,
    bool keepdim);
at::Tensor nansum_backward(
    const at::Tensor& grad,
    const at::Tensor& self,
    at::OptionalIntArrayRef dims,
    bool keepdim);
std::vector<int64_t> reverse_list(const at::IntArrayRef list);
at::Tensor reverse_dim(const at::Tensor& t, int64_t dim);
at::Tensor prod_safe_zeros_backward(
    const at::Tensor& grad,
    const at::Tensor& inp,
    int64_t dim);
at::Tensor prod_backward(
    const at::Tensor& grad,
    const at::Tensor& input,
    const at::Tensor& result);
at::Tensor prod_backward(
    at::Tensor grad,
    const at::Tensor& input,
    at::Tensor result,
    int64_t dim,
    bool keepdim);
at::Tensor solve_jvp(
    const Tensor& X,
    const Tensor& A,
    const Tensor& dA,
    const Tensor& dB);
at::Tensor solve_backward_self(
    const at::Tensor& grad,
    const at::Tensor& self,
    const at::Tensor& A);
at::Tensor solve_backward_A(
    const at::Tensor& grad,
    const at::Tensor& self,
    const at::Tensor& A,
    const at::Tensor& solution);
at::Tensor cumsum_backward(const at::Tensor& grad, int64_t dim);
at::Tensor logsumexp_backward(
    at::Tensor grad,
    const at::Tensor& self,
    at::Tensor result,
    at::IntArrayRef dim,
    bool keepdim);
at::Tensor logsumexp_jvp(
    const at::Tensor& self_p,
    const at::Tensor& self_t,
    IntArrayRef dim,
    bool keepdim);
at::Tensor logcumsumexp_backward(
    at::Tensor grad,
    const at::Tensor& self,
    at::Tensor result,
    int64_t dim);
at::Tensor unbind_backward(const variable_list& grads, int64_t dim);
<<<<<<< HEAD
at::Tensor unsqueeze_to(const at::Tensor& self, c10::SymIntArrayRef sizes);
at::Tensor unsqueeze_to(
    const at::Tensor& self,
    int64_t dim,
    c10::SymIntArrayRef sizes);
=======
at::Tensor unsqueeze_to(const at::Tensor& self, c10::SymIntArrayRef sym_sizes);
at::Tensor unsqueeze_to(
    const at::Tensor& self,
    int64_t dim,
    c10::SymIntArrayRef sym_sizes);
>>>>>>> 50d80872
std::vector<at::Tensor> cat_tensors_backward(
    const at::Tensor& grad,
    const std::vector<std::vector<c10::SymInt>>& sizes,
    const std::vector<ScalarType>& dtypes,
    int64_t dim);
std::vector<at::Tensor> stack_tensors_backward(
    const at::Tensor& grad,
    int64_t dim,
    const std::vector<ScalarType>& dtypes);
std::vector<at::Tensor> block_diag_backward(
    const at::Tensor& grad,
    const std::vector<std::vector<int64_t>>& sizes,
    const std::vector<ScalarType>& dtypes);
at::Tensor clamp_backward(
    const at::Tensor& grad,
    const at::Tensor& self,
    const optional<at::Scalar>& min,
    const optional<at::Scalar>& max);
at::Tensor clamp_backward(
    const at::Tensor& grad,
    const at::Tensor& self,
    const at::Tensor& min,
    const at::Tensor& max);
std::tuple<at::Tensor, at::Tensor> clamp_backward_min_max(
    const at::Tensor& grad,
    const at::Tensor& self,
    const at::Tensor& min,
    const at::Tensor& max,
    const std::array<bool, 2>&);
at::Tensor clamp_jvp(
    const Tensor& self_p,
    const Tensor& self_t,
    const Tensor& min_p,
    const Tensor& min_t,
    const Tensor& max_p,
    const Tensor& max_t);
at::SymIntArrayRef strides_or_error(
    const Tensor& input,
    c10::string_view const& input_name);
at::Tensor mm_mat1_backward(
    const Tensor& grad,
    const Tensor& mat2,
    at::SymIntArrayRef mat1_sizes,
    at::SymIntArrayRef mat1_strides,
    c10::Layout mat1_layout,
    const Scalar& alpha);
at::Tensor mm_mat2_backward(
    const at::Tensor& grad,
    const at::Tensor& mat1,
    at::SymIntArrayRef sizes,
    at::SymIntArrayRef strides,
    c10::Layout layout,
    const at::Scalar& alpha);
at::Tensor mm_mat1_sparse_backward(
    const at::Tensor& grad,
    const at::Tensor& mat1,
    const at::Tensor& mat2,
    const at::Scalar& alpha);
at::Tensor sparse_sparse_matmul_backward(
    const at::Tensor& grad,
    const at::Tensor& mat1,
    const at::Tensor& mat2,
    int64_t grad_order);
at::Tensor renorm_backward(
    const at::Tensor& grad,
    const at::Tensor& self,
    const at::Scalar& p,
    int64_t dim,
    const at::Scalar& maxnorm);
at::Tensor repeat_backward(
    at::Tensor grad,
    at::SymIntArrayRef repeats,
    at::SymIntArrayRef input_shape);
at::Tensor _fused_dropout_backward(
    at::Tensor grad,
    at::Tensor mask,
    double p1m);
at::Tensor infinitely_differentiable_native_dropout_backward(
    const at::Tensor& grad,
    const at::Tensor& mask,
    double scale);
at::Tensor native_dropout_double_backward(
    const at::Tensor& ggI,
    const at::Tensor& grad,
    const at::Tensor& mask,
    double scale);
at::Tensor evenly_distribute_backward(
    at::Tensor grad,
    const at::Tensor& input,
    const at::Tensor& value);
Tensor sgn_backward(const Tensor& x, const Tensor& gx, const Tensor& sgn);
Tensor masked_fill_backward(const Tensor& grad, const Tensor& mask);
at::Tensor var_backward(
    at::Tensor grad,
    const at::Tensor& self,
    at::OptionalIntArrayRef dim,
    c10::optional<int64_t> correction,
    bool keepdim);
at::Tensor var_jvp(
    const at::Tensor& self_t,
    const at::Tensor& self_p,
    const at::Tensor& result,
    at::OptionalIntArrayRef dim_opt,
    c10::optional<int64_t> correction_opt,
    bool keepdim);
at::Tensor std_backward(
    const at::Tensor& result,
    const at::Tensor& grad,
    const at::Tensor& self,
    at::OptionalIntArrayRef dim,
    c10::optional<int64_t> correction,
    bool keepdim);
Tensor mean_backward(
    const Tensor& grad,
    c10::SymIntArrayRef shape,
    at::OptionalIntArrayRef opt_dim,
    c10::SymInt numel,
    bool keepdim);
Tensor var_mean_backward(
    const Tensor& gvar,
    const Tensor& gmean,
    const Tensor& self,
    at::OptionalIntArrayRef dim_opt,
    c10::optional<int64_t> correction_opt,
    bool keepdim);
Tensor std_mean_backward(
    const Tensor& gstd,
    const Tensor& gmean,
    const Tensor& self,
    const Tensor& std,
    at::OptionalIntArrayRef dim_opt,
    c10::optional<int64_t> correction_opt,
    bool keepdim);
at::Tensor masked_scatter_backward(
    const at::Tensor& grad,
    const at::Tensor& mask,
    c10::SymIntArrayRef sizes);
at::Tensor cholesky_backward(
    const at::Tensor& grad,
    bool upper,
    const at::Tensor& L);
at::Tensor cholesky_jvp(
    const at::Tensor& input_tangent,
    const at::Tensor& L,
    bool upper);
at::Tensor cholesky_inverse_backward(
    at::Tensor grad,
    at::Tensor L,
    bool upper,
    at::Tensor inverse);
at::Tensor cholesky_inverse_jvp(
    const at::Tensor& F,
    const at::Tensor& dF,
    const at::Tensor& X,
    bool upper);
Tensor pinv_jvp(const Tensor& A, const Tensor& pinvA, const Tensor& dA);
Tensor pinv_backward(const Tensor& grad, const Tensor& pinvA, const Tensor& A);
at::Tensor split_with_sizes_backward(
    const std::vector<torch::autograd::Variable>& grads,
    IntArrayRef split_sizes,
    int64_t dim,
    IntArrayRef sizes,
    const at::TensorOptions& options);
at::Tensor split_backward(
    const std::vector<torch::autograd::Variable>& grads,
    int64_t split_size,
    int64_t dim,
    at::IntArrayRef sizes,
    const at::TensorOptions& options);
at::Tensor max_pool_double_backward(
    const at::Tensor& grad,
    const at::Tensor& indices,
    int dim);
at::Tensor glu_double_backward(
    const at::Tensor& grad,
    const at::Tensor& grad_output,
    const at::Tensor& input,
    int64_t dim);
at::Tensor glu_double_backward_grad_output(
    const at::Tensor& grad,
    const at::Tensor& input,
    int64_t dim);
at::Tensor infinitely_differentiable_silu_backward(
    const at::Tensor& grad_output,
    const at::Tensor& input);
at::Tensor infinitely_differentiable_mish_backward(
    const at::Tensor& grad_output,
    const at::Tensor& input);
Tensor infinitely_differentiable_logit_backward(
    const Tensor& grad,
    const Tensor& self,
    c10::optional<double> eps);
Tensor binary_cross_entropy_target_backward(
    const Tensor& grad,
    const Tensor& self,
    const Tensor& target,
    const c10::optional<Tensor>& weight,
    int64_t reduction);
Tensor binary_cross_entropy_double_backward_target(
    const Tensor& grad,
    const Tensor& grad_output,
    const Tensor& self,
    const Tensor& target,
    const c10::optional<Tensor>& weight,
    int64_t reduction);
Tensor binary_cross_entropy_with_logits_backward(
    const Tensor& grad,
    const Tensor& input,
    const Tensor& target,
    const c10::optional<Tensor>& weight_opt,
    const c10::optional<Tensor>& pos_weight_opt,
    int64_t reduction);
at::Tensor binary_cross_entropy_with_logits_target_backward(
    const at::Tensor& grad_output,
    const at::Tensor& self,
    const at::Tensor& target,
    const c10::optional<at::Tensor>& weight,
    const c10::optional<at::Tensor>& pos_weight,
    int64_t reduction);
at::Tensor log_sigmoid_double_backward(
    const at::Tensor& grad,
    const at::Tensor& input);
at::Tensor softmax_double_backward(
    const at::Tensor& grad,
    const at::Tensor& grad_output,
    int dim,
    const at::Tensor& output);
at::Tensor binary_cross_entropy_double_backward(
    const at::Tensor& grad_output,
    const at::Tensor& grad,
    const at::Tensor& input,
    const at::Tensor& target,
    const c10::optional<at::Tensor>& weight,
    int64_t reduction);
at::Tensor binary_cross_entropy_double_backward_grad_output(
    const at::Tensor& grad,
    const at::Tensor& input,
    const at::Tensor& target,
    const c10::optional<at::Tensor>& weight,
    int64_t reduction);
at::Tensor smooth_l1_loss_double_backward(
    const at::Tensor& grad,
    const at::Tensor& input,
    const at::Tensor& target,
    int64_t reduction,
    double beta);
at::Tensor huber_loss_double_backward(
    const at::Tensor& grad,
    const at::Tensor& input,
    const at::Tensor& target,
    int64_t reduction,
    double delta);
at::Tensor huber_loss_double_backward_grad_output(
    const at::Tensor& grad,
    const at::Tensor& grad_output,
    const at::Tensor& input,
    const at::Tensor& target,
    int64_t reduction,
    double delta);
at::Tensor mse_loss_double_backward(
    const at::Tensor& grad,
    const at::Tensor& input,
    int64_t reduction);
at::Tensor soft_margin_loss_double_backward(
    const at::Tensor& grad,
    const at::Tensor& input,
    const at::Tensor& target,
    int64_t reduction);
at::Tensor soft_margin_loss_double_backward_grad_output(
    const at::Tensor& grad,
    const at::Tensor& grad_output,
    const at::Tensor& input,
    const at::Tensor& target,
    int64_t reduction);
at::Tensor softplus_double_backward(
    const at::Tensor& grad,
    const at::Tensor& input,
    const at::Scalar& beta,
    const at::Scalar& threshold);
std::tuple<at::Tensor, at::Tensor> slogdet_jvp(
    const at::Tensor& LU,
    const at::Tensor& pivots,
    const at::Tensor& dA,
    const at::Tensor& sign,
    const bool use_A_T);
at::Tensor slogdet_backward(
    const at::Tensor& grad_sign,
    const at::Tensor& grad_logabsdet,
    const at::Tensor& A,
    const at::Tensor& signdet,
    const at::Tensor& LU,
    const at::Tensor& pivots);
at::Tensor log1p_backward(const at::Tensor& grad, const at::Tensor& self);
at::Tensor sinc_backward(const at::Tensor& grad, const at::Tensor& self);
at::Tensor sparse_constructor_values_backward(
    const at::Tensor& sparse_grad_out,
    const at::Tensor& indices);
at::Tensor embedding_dense_double_backward(
    const at::Tensor& grad,
    const at::Tensor& indices,
    int64_t padding_idx);
at::Tensor index_backward(
    at::Tensor zeros_like_self,
    const torch::List<c10::optional<Tensor>>& indices,
    const at::Tensor& grad);
at::Tensor _cudnn_ctc_loss_backward(
    const at::Tensor& grad_out,
    const at::Tensor& loss,
    const at::Tensor& raw_grad,
    bool zero_infinity);
at::Tensor elu_double_backward(
    const Tensor& grad,
    const Tensor& grad_output,
    const Scalar& alpha,
    const Scalar& scale,
    const Scalar& input_scale,
    bool is_result,
    const Tensor& self_or_result);

Tensor svd_backward(
    const Tensor& gU,
    const Tensor& gS,
    const Tensor& gVh,
    const Tensor& U,
    const Tensor& S,
    const Tensor& Vh);

std::tuple<Tensor, Tensor, Tensor> linalg_svd_jvp(
    const Tensor& dA,
    const Tensor& U,
    const Tensor& S,
    const Tensor& Vh,
    const bool full_matrices);
Tensor slice_backward_wrapper(
    const at::Tensor& grad,
    const c10::SymIntArrayRef& input_sizes,
    int64_t dim,
    c10::optional<c10::SymInt> start,
    c10::optional<c10::SymInt> end,
    c10::SymInt step);
std::tuple<Tensor, Tensor> linalg_eig_jvp(
    const Tensor& dA,
    const Tensor& L,
    const Tensor& V,
    const bool is_hermitian);
Tensor linalg_eig_backward(
    const Tensor& gL,
    const Tensor& gV,
    const Tensor& L,
    const Tensor& V,
    const bool is_hermitian,
    const bool symeig_eigenvectors = true);
Tensor linalg_lstsq_jvp(
    const Tensor& A,
    const Tensor& B,
    const Tensor& dA,
    const Tensor& dB);
std::tuple<Tensor, Tensor> triangular_solve_backward(
    const Tensor& grad_x,
    const Tensor& grad_m,
    const Tensor& b,
    const Tensor& a,
    const Tensor& x,
    const bool upper,
    const bool transpose,
    const bool unitriangular,
    std::array<bool, 2> output_mask);
Tensor triangular_solve_jvp(
    const Tensor& X,
    const Tensor& A,
    const Tensor& dA,
    const Tensor& dB,
    const bool upper,
    const bool transpose,
    const bool unitriangular);
Tensor linalg_solve_triangular_forward_AD(
    const Tensor& A_t,
    const Tensor& B_t,
    const Tensor& A,
    const Tensor& X,
    const bool upper,
    const bool left,
    const bool unitriangular);
std::tuple<Tensor, Tensor> linalg_solve_triangular_backward(
    const Tensor& grad,
    const Tensor& A,
    const Tensor& X,
    const bool upper,
    const bool left,
    const bool unitriangular,
    std::array<bool, 2> output_mask);
std::tuple<Tensor, Tensor, Tensor> _trilinear_backward(
    const Tensor& grad_out,
    const Tensor& i1,
    const Tensor& i2,
    const Tensor& i3,
    IntArrayRef expand1,
    IntArrayRef expand2,
    IntArrayRef expand3,
    IntArrayRef sumdim,
    std::array<bool, 3> grad_mask);
std::tuple<Tensor, Tensor> linalg_qr_jvp(
    const Tensor& dA,
    const Tensor& Q,
    const Tensor& R,
    const c10::string_view mode);
Tensor linalg_qr_backward(
    const Tensor& gQ,
    const Tensor& gR,
    const Tensor& Q,
    const Tensor& R,
    const c10::string_view mode);
Tensor linalg_matrix_exp_differential(
    const Tensor& self,
    const Tensor& grad,
    bool adjoint);
std::tuple<Tensor, Tensor, Tensor> batchnorm_double_backward(
    const Tensor& input,
    const c10::optional<Tensor>& gamma,
    const Tensor& ggI,
    const Tensor& ggG,
    const Tensor& ggB,
    const Tensor& gO,
    const c10::optional<Tensor>& running_mean,
    const c10::optional<Tensor>& running_var,
    bool training,
    double eps,
    const c10::optional<Tensor>& save_mean,
    const c10::optional<Tensor>& save_invstd,
    std::array<bool, 3> output_mask);
std::tuple<Tensor, Tensor> _euclidean_dist_backward(
    const Tensor& grad,
    const Tensor& x1,
    const Tensor& x2,
    const Tensor& res);
Tensor fft_backward(
    const Tensor& self,
    const Tensor& grad,
    int64_t signal_ndim,
    bool complex_input,
    bool complex_output,
    bool inverse,
    IntArrayRef checked_signal_sizes,
    int64_t normalization,
    bool onesided,
    IntArrayRef output_sizes);
Tensor fft_r2c_backward(
    const Tensor& grad,
    at::IntArrayRef dim,
    int64_t normalization,
    bool onesided,
    c10::SymInt last_dim_size);
Tensor fft_c2r_backward(
    const Tensor& grad,
    IntArrayRef dim,
    int64_t normalization);
Tensor constant_pad_nd_backward(const Tensor& grad, IntArrayRef pad);
std::tuple<Tensor, Tensor> cholesky_solve_backward(
    const Tensor& grad_x,
    const Tensor& self,
    const Tensor& input2,
    const Tensor& result,
    const bool upper);
Tensor cholesky_solve_jvp(
    const Tensor& X,
    const Tensor& U,
    const Tensor& dU,
    const Tensor& dB,
    const bool upper);
std::tuple<Tensor, Tensor, Tensor>
infinitely_differentiable_native_group_norm_backward(
    const Tensor& dY,
    const Tensor& dmean,
    const Tensor& drstd,
    const Tensor& X,
    const Tensor& mean,
    const Tensor& rstd,
    const c10::optional<Tensor>& gamma,
    c10::SymInt N,
    c10::SymInt C,
    c10::SymInt HxW,
    int64_t group,
    double eps,
    std::array<bool, 3> grad_input_mask);
Tensor prelu_jvp(
    const Tensor& x,
    const Tensor& dx,
    const Tensor& w,
    const Tensor& dw);
std::tuple<Tensor, Tensor, Tensor> prelu_double_backward(
    const Tensor& grad_grad_input,
    const Tensor& grad_grad_weight,
    const Tensor& grad_out,
    const Tensor& input_,
    const Tensor& weight_);
Tensor prelu_backward_self_jvp(
    const Tensor& x,
    const Tensor& w,
    const Tensor& dw,
    const Tensor& g,
    const Tensor& dg);
Tensor prelu_backward_weight_jvp(
    const Tensor& w,
    const Tensor& x,
    const Tensor& dx,
    const Tensor& g,
    const Tensor& dg);
Tensor gelu_double_backward(
    const Tensor& ggI,
    const Tensor& gO,
    const Tensor& input,
    c10::string_view approximate);
Tensor as_strided_backward(
    Tensor grad,
    TensorGeometry input_geometry,
    c10::SymIntArrayRef sizes,
    c10::SymIntArrayRef strides,
    optional<c10::SymInt> storage_offset_);
Tensor as_strided_scatter_backward(
    Tensor grad,
    TensorGeometry input_geometry,
    TensorGeometry src_geometry,
    c10::SymIntArrayRef sizes,
    c10::SymIntArrayRef strides,
    optional<c10::SymInt> storage_offset);
std::tuple<Tensor, Tensor> atan2_backward(
    const Tensor& grad,
    const Tensor& self,
    const Tensor& other,
    std::array<bool, 2> output_mask);
Tensor amaxamin_jvp(
    const Tensor& x,
    const Tensor& dx,
    const Tensor& result,
    IntArrayRef dim,
    bool keepdim);
std::tuple<Tensor, Tensor, Tensor> layer_norm_double_backward(
    const Tensor& input,
    const c10::optional<Tensor>& gamma,
    const Tensor& ggI,
    const Tensor& ggG,
    const Tensor& ggB,
    const Tensor& gO,
    const Tensor& save_mean,
    const Tensor& save_invstd,
    c10::SymIntArrayRef normalized_shape,
    std::array<bool, 3> output_mask);

std::tuple<Tensor, Tensor> householder_product_backward(
    const Tensor& grad,
    const Tensor& result,
    const Tensor& input,
    const Tensor& tau);
Tensor householder_product_jvp(
    const Tensor& dV,
    const Tensor& dtau,
    const Tensor& prod,
    const Tensor& V,
    const Tensor& tau);
std::tuple<Tensor, Tensor> polar_backward(
    const Tensor& grad,
    const Tensor& result);
Tensor i1_backward(
    const Tensor& grad,
    const Tensor& self,
    const Tensor& result);
Tensor i1e_backward(
    const Tensor& grad,
    const Tensor& self,
    const Tensor& result);
Tensor linalg_lu_solve_LU(
    const Tensor& grad,
    const Tensor& LU,
    const Tensor& pivots,
    const Tensor& X,
    const bool left,
    const bool adjoint);
Tensor linalg_lu_solve_jvp(
    const Tensor& X,
    const Tensor& LU,
    const Tensor& pivots,
    const Tensor& dLU,
    const Tensor& dB,
    const bool left,
    const bool adjoint);
std::tuple<Tensor, Tensor> linalg_solve_backward(
    const Tensor& gX,
    const Tensor& X,
    const Tensor& A,
    const Tensor& LU,
    const Tensor& pivots,
    const bool left,
    const bool B_requires_grad);
Tensor linalg_solve_jvp(
    const Tensor& dA,
    const Tensor& dB,
    const Tensor& X,
    const Tensor& LU,
    const Tensor& pivots,
    const bool left,
    const bool use_A_T);
Tensor lu_unpack_backward(
    const Tensor& L_grad,
    const Tensor& U_grad,
    const c10::SymInt m,
    const c10::SymInt n);

Tensor linalg_det_backward(
    const Tensor& grad,
    const Tensor& det,
    const Tensor& A,
    const Tensor& LU,
    const Tensor& pivots);
Tensor linalg_det_jvp(
    const Tensor& dA,
    const Tensor& det,
    const Tensor& LU,
    const Tensor& pivots,
    const bool use_A_T);
std::tuple<Tensor, Tensor> linalg_lstsq_backward(
    const Tensor& grad,
    const Tensor& A,
    const Tensor& B,
    const c10::optional<double> rcond,
    const c10::optional<c10::string_view> driver,
    const std::array<bool, 2>& grad_input_mask);

Tensor linalg_lu_backward(
    const Tensor& L_grad,
    const Tensor& U_grad,
    const Tensor& P,
    const Tensor& L,
    const Tensor& U,
    const bool pivot);

std::tuple<Tensor, Tensor> linalg_lu_jvp(
    const Tensor& dA,
    const Tensor& P,
    const Tensor& L,
    const Tensor& U,
    const bool pivot);

Tensor lu_factor_ex_backward(
    const Tensor& grad,
    const Tensor& LU,
    const Tensor& pivs,
    const bool pivot);
Tensor lu_factor_ex_jvp(
    const Tensor& dX,
    const Tensor& LU,
    const Tensor& pivs,
    const bool pivot);

Tensor batch_norm_jvp(
    const Tensor& input_p,
    const Tensor& input_t,
    const Tensor& weight_p,
    const Tensor& weight_t,
    const Tensor& bias_p,
    const Tensor& bias_t,
    const c10::optional<Tensor>& running_mean,
    const c10::optional<Tensor>& running_var,
    const Tensor& saved_mean,
    const Tensor& saved_invstd,
    bool train,
    double eps);

Tensor layer_norm_jvp(
    const Tensor& input_p,
    const Tensor& input_t,
    const Tensor& weight_p,
    const Tensor& weight_t,
    const Tensor& bias_p,
    const Tensor& bias_t,
    const Tensor& saved_mean,
    const Tensor& saved_invstd,
    c10::SymIntArrayRef normalized_shape);

Tensor group_norm_jvp(
    const Tensor& input_p,
    const Tensor& input_t,
    const Tensor& weight_p,
    const Tensor& weight_t,
    const Tensor& bias_p,
    const Tensor& bias_t,
    const Tensor& saved_mean,
    const Tensor& saved_invstd,
    int64_t groups);
Tensor group_norm_mean_jvp(
    const Tensor& input_t,
    const Tensor& mean_p,
    int64_t groups);
Tensor group_norm_invstd_jvp(
    const Tensor& input_p,
    const Tensor& input_t,
    const Tensor& mean_p,
    const Tensor& invstd_p,
    int64_t groups);

Tensor convolution_jvp(
    const Tensor& input_p,
    const Tensor& input_t,
    const Tensor& weight_p,
    const Tensor& weight_t,
    const Tensor& bias_p,
    const Tensor& bias_t,
    IntArrayRef stride,
    IntArrayRef padding,
    IntArrayRef dilation,
    bool transposed,
    IntArrayRef output_padding,
    int64_t groups);

Tensor _convolution_jvp(
    const Tensor& input_p,
    const Tensor& input_t,
    const Tensor& weight_p,
    const Tensor& weight_t,
    const Tensor& bias_p,
    const Tensor& bias_t,
    IntArrayRef stride,
    IntArrayRef padding,
    IntArrayRef dilation,
    bool transposed,
    IntArrayRef output_padding,
    int64_t groups,
    bool benchmark,
    bool deterministic,
    bool cudnn_enabled,
    bool allow_tf32);

Tensor convolution_backward_jvp_grad_bias(
    const Tensor& grad_out_t,
    const Tensor& grad_bias);

Tensor cat_jvp(at::ITensorListRef tensors, int64_t dim);
Tensor block_diag_jvp(at::TensorList tensors);
Tensor stack_jvp(at::TensorList tensors, int64_t dim);
Tensor cumprod_jvp(Tensor self_t, Tensor self_p, Tensor result, int dim);
Tensor gather_with_keepdimed_indices(
    const Tensor& input,
    int64_t dim,
    const Tensor& indices,
    bool keepdim);
Tensor evenly_read_jvp(
    const Tensor& fw_grad,
    const Tensor& input,
    const Tensor& value);
Tensor warn_backwards(const Tensor& grad_output);

std::tuple<Tensor, Tensor> _cudnn_convolution_backward(
    const at::Tensor& self,
    const at::Tensor& grad_output,
    const at::Tensor& weight,
    at::IntArrayRef padding,
    at::IntArrayRef output_padding,
    at::IntArrayRef stride,
    at::IntArrayRef dilation,
    bool transposed,
    int64_t groups,
    ::std::array<bool, 2> output_mask);

Tensor scatter_reduce_jvp(
    const Tensor& self_p,
    const Tensor& self_t,
    int dim,
    const Tensor& index,
    const Tensor& src_p,
    const Tensor& src_t,
    c10::string_view reduce,
    bool include_self,
    const Tensor& result);

std::tuple<Tensor, Tensor> scatter_reduce_backward(
    const Tensor& grad,
    const Tensor& self,
    int dim,
    const Tensor& index,
    const Tensor& src,
    c10::string_view reduce,
    bool include_self,
    const Tensor& result);

Tensor _to_copy_backward(
    const Tensor& grad,
    const c10::TensorOptions& self_options);

std::tuple<Tensor, Tensor> index_reduce_backward(
    const Tensor& grad,
    const Tensor& self,
    int dim,
    const Tensor& index,
    const Tensor& source,
    c10::string_view reduce,
    bool include_self,
    const Tensor& result);

Tensor take_backward(
    const Tensor& grad,
    const Tensor& self,
    const Tensor& indices);

} // namespace details
} // namespace generated
} // namespace autograd
} // namespace torch<|MERGE_RESOLUTION|>--- conflicted
+++ resolved
@@ -215,19 +215,11 @@
     at::Tensor result,
     int64_t dim);
 at::Tensor unbind_backward(const variable_list& grads, int64_t dim);
-<<<<<<< HEAD
-at::Tensor unsqueeze_to(const at::Tensor& self, c10::SymIntArrayRef sizes);
-at::Tensor unsqueeze_to(
-    const at::Tensor& self,
-    int64_t dim,
-    c10::SymIntArrayRef sizes);
-=======
 at::Tensor unsqueeze_to(const at::Tensor& self, c10::SymIntArrayRef sym_sizes);
 at::Tensor unsqueeze_to(
     const at::Tensor& self,
     int64_t dim,
     c10::SymIntArrayRef sym_sizes);
->>>>>>> 50d80872
 std::vector<at::Tensor> cat_tensors_backward(
     const at::Tensor& grad,
     const std::vector<std::vector<c10::SymInt>>& sizes,
