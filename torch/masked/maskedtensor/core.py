# Copyright (c) Meta Platforms, Inc. and affiliates

import warnings

import torch
from torch.overrides import get_default_nowrap_functions


__all__ = [
    "MaskedTensor",
    "is_masked_tensor",
]


def is_masked_tensor(a):
    r""" Returns True if the input is a MaskedTensor, else False

    Args:
        a: any input

    Examples:

        >>> # xdoctest: +SKIP
        >>> from torch.masked import MaskedTensor
        >>> data = torch.arange(6).reshape(2,3)
        >>> mask = torch.tensor([[True, False, False], [True, True, False]])
        >>> mt = MaskedTensor(data, mask)
        >>> is_masked_tensor(mt)
        True
    """
    return isinstance(a, MaskedTensor)


def _tensors_match(a, b, exact=True, rtol=1e-05, atol=1e-08):
    if is_masked_tensor(a) or is_masked_tensor(b):
        raise ValueError("Neither `a` nor `b` can be a MaskedTensor.")
    if a.layout != b.layout:
        raise ValueError(f"`a` and `b` must have the same layout. Got {a.layout} and {b.layout}")

    if a.dtype != b.dtype:
        b = b.type(a.dtype)
    if a.layout == b.layout == torch.sparse_coo:
        return _tensors_match(a.values(), b.values(), exact) and _tensors_match(
            a.indices(), b.indices(), exact
        )
    elif a.layout == b.layout == torch.sparse_csr:
        return (
            _tensors_match(a.crow_indices(), b.crow_indices(), exact)
            and _tensors_match(a.col_indices(), b.col_indices(), exact)
            and _tensors_match(a.values(), b.values(), exact)
        )
    if exact:
        return (a.dim() == b.dim()) and torch.eq(a, b).all().item()
    return (a.dim() == b.dim()) and torch.allclose(a, b, rtol=rtol, atol=atol)


def _masks_match(a, b):
    if is_masked_tensor(a) and is_masked_tensor(b):
        mask_a = a.get_mask()
        mask_b = b.get_mask()
        return _tensors_match(mask_a, mask_b, exact=True)
    return True


def _map_mt_args_kwargs(args, kwargs, map_fn):
    def _helper(a, map_fn):
        if is_masked_tensor(a):
            return map_fn(a)
        elif torch.is_tensor(a):
            return a
        elif isinstance(a, list):
            a_impl, _ = _map_mt_args_kwargs(a, {}, map_fn)
            return a_impl
        elif isinstance(a, tuple):
            a_impl, _ = _map_mt_args_kwargs(a, {}, map_fn)
            return tuple(a_impl)
        else:
            return a

    if kwargs is None:
        kwargs = {}
    impl_args = []
    for a in args:
        impl_args.append(_helper(a, map_fn))
    impl_kwargs = {}
    for k, v in kwargs.items():
        impl_kwargs[k] = _helper(a, map_fn)
    return impl_args, impl_kwargs


def _wrap_result(result_data, result_mask):
    if isinstance(result_data, list):
        return list(_wrap_result(r, m) for (r, m) in zip(result_data, result_mask))
    if isinstance(result_data, tuple):
        return tuple(_wrap_result(r, m) for (r, m) in zip(result_data, result_mask))
    if torch.is_tensor(result_data):
        return MaskedTensor(result_data, result_mask)
    # Expect result_data and result_mask to be Tensors only
    return NotImplemented


def _masked_tensor_str(data, mask, formatter):
    if data.layout in {torch.sparse_coo, torch.sparse_csr}:
        data = data.to_dense()
        mask = mask.to_dense()
    if data.dim() == 1:
        formatted_elements = [
            formatter.format(d.item()) if isinstance(d.item(), float) else str(d.item())
            for d in data
        ]
        max_len = max(
            map(lambda x: 8 if x[1] else len(x[0]), zip(formatted_elements, ~mask))
        )
        return (
            "["
            + ", ".join(
                [
                    "--".rjust(max_len) if m else e
                    for (e, m) in zip(formatted_elements, ~mask)
                ]
            )
            + "]"
        )
    sub_strings = [_masked_tensor_str(d, m, formatter) for (d, m) in zip(data, mask)]
    sub_strings = ["\n".join(["  " + si for si in s.split("\n")]) for s in sub_strings]
    return "[\n" + ",\n".join(sub_strings) + "\n]"


def _get_data(a):
    if is_masked_tensor(a):
        return a._masked_data
    return a


def _maybe_get_mask(a):
    if is_masked_tensor(a):
        return a.get_mask()
    return None


class MaskedTensor(torch.Tensor):
    @staticmethod
    def __new__(cls, data, mask, requires_grad=False):
        if is_masked_tensor(data) or not torch.is_tensor(data):
            raise TypeError("data must be a Tensor")
        if is_masked_tensor(mask) or not torch.is_tensor(mask):
            raise TypeError("mask must be a Tensor")
        # Use a Tensor that of the give size for the wrapper.
        kwargs = {}
        kwargs["device"] = data.device
        kwargs["dtype"] = data.dtype
        kwargs["layout"] = data.layout
        kwargs["requires_grad"] = requires_grad
        kwargs["dispatch_sizes_strides_policy"] = "strides"
        kwargs["dispatch_layout"] = True
        warnings.warn(("The PyTorch API of MaskedTensors is in prototype stage "
                       "and will change in the near future. Please open a Github issue "
                       "for features requests and see our documentation on the torch.masked "
                       "module for further information about the project."), UserWarning)
        if data.requires_grad:
            warnings.warn("It is not recommended to create a MaskedTensor with a tensor that requires_grad. "
                          "To avoid this, you can use data.clone().detach()", UserWarning)
        return torch.Tensor._make_wrapper_subclass(cls, data.size(), **kwargs)  # type: ignore[attr-defined]

    def _preprocess_data(self, data, mask):
        from .._ops import _sparse_coo_where, _sparse_csr_where

        if data.layout != mask.layout:
            raise TypeError("data and mask must have the same layout.")
        if data.layout == torch.sparse_coo:
            data = data.coalesce()
            mask = mask.coalesce()
            if data._nnz() != mask._nnz():
                data = _sparse_coo_where(mask, data, torch.tensor(0))
        elif data.layout == torch.sparse_csr:
            if data._nnz() != mask._nnz():
                data = _sparse_csr_where(mask, data, torch.tensor(0))

        # Have to pick awkward names to not conflict with existing fields such as data
        self._masked_data = data.clone()
        self._masked_mask = mask.clone()

    def _validate_members(self):
        data = self._masked_data
        mask = self.get_mask()
        if type(data) != type(mask):
            raise TypeError(f"data and mask must have the same type. Got {type(data)} and {type(mask)}")
        if data.layout not in {torch.strided, torch.sparse_coo, torch.sparse_csr}:
            raise TypeError(f"data layout of {data.layout} is not supported.")
        if data.layout == torch.sparse_coo:
            if not _tensors_match(data.indices(), mask.indices(), exact=True):
                raise ValueError("data and mask are both sparse COO tensors but do not have the same indices.")
        elif data.layout == torch.sparse_csr:
            if not _tensors_match(
                data.crow_indices(), mask.crow_indices(), exact=True
            ) or not _tensors_match(data.col_indices(), mask.col_indices(), exact=True):
                raise ValueError("data and mask are both sparse CSR tensors but do not share either crow or col indices.")
        if mask.dtype != torch.bool:
            raise TypeError("mask must have dtype bool.")
        if not (
            data.dtype == torch.float16
            or data.dtype == torch.float32
            or data.dtype == torch.float64
            or data.dtype == torch.bool
            or data.dtype == torch.int8
            or data.dtype == torch.int16
            or data.dtype == torch.int32
            or data.dtype == torch.int64
        ):
            raise TypeError(f"{data.dtype} is not supported in MaskedTensor.")
        if data.dim() != mask.dim():
            raise ValueError("data.dim() must equal mask.dim()")
        if data.size() != mask.size():
            raise ValueError("data.size() must equal mask.size()")

    def __init__(self, data, mask, requires_grad=False):
        self._preprocess_data(data, mask)
        self._validate_members()

    @staticmethod
    def _from_values(data, mask):
        """ Differentiable constructor for MaskedTensor """
        class Constructor(torch.autograd.Function):
            @staticmethod
            def forward(ctx, data, mask):
                return MaskedTensor(data, mask)

            @staticmethod
            def backward(ctx, grad_output):
                return grad_output, None

        result = Constructor.apply(data, mask)
        return result

    def _set_data_mask(self, data, mask):
        self._masked_data = data
        self._masked_mask = mask
        self._validate_members()

    def __repr__(self):
        formatter = "{0:8.4f}"
        if self.dim() == 0:
            scalar_data = self.get_data().item()
            data_formatted = (
                formatter.format(scalar_data)
                if isinstance(scalar_data, float)
                else str(scalar_data)
            )
            if not self.get_mask().item():
                data_formatted = "--"
            return (
                "MaskedTensor("
                + data_formatted
                + ", "
                + str(self.get_mask().item())
                + ")"
            )
        s = _masked_tensor_str(self.get_data(), self.get_mask(), formatter)
        s = "\n".join("  " + si for si in s.split("\n"))
        return "MaskedTensor(\n" + s + "\n)"

    # Seems like this needs to be defined before torch_dispatch to work
    @classmethod
    def __torch_function__(cls, func, types, args=(), kwargs=None):
        kwargs = kwargs or {}

<<<<<<< HEAD
        from .reductions import _apply_reduction, _is_reduction
        if _is_reduction(func):
            return _apply_reduction(func, *args, **kwargs)

        if func in [torch.Tensor.where, torch.where]:
            _check_args_kwargs_length(args, kwargs, "__torch_function__, torch.where", len_args=3, len_kwargs=0)
            return _MaskedWhere.apply(*args)
        if func is torch.Tensor.contiguous:
            return _MaskedContiguous.apply(args[0])
        if func is torch.Tensor.to_dense:
            return _MaskedToDense.apply(args[0])
        if func is torch.Tensor.to_sparse:
            return _MaskedToSparse.apply(args[0])
        if func is torch.Tensor.to_sparse_csr:
            return _MaskedToSparseCsr.apply(args[0])
=======
        from ._ops_refs import _MASKEDTENSOR_FUNCTION_TABLE
        if func in _MASKEDTENSOR_FUNCTION_TABLE:
            return _MASKEDTENSOR_FUNCTION_TABLE[func](*args, **kwargs)

>>>>>>> d01eea60
        if not all(issubclass(cls, t) for t in types):
            return NotImplemented
        with torch._C.DisableTorchFunction():
            ret = func(*args, **kwargs)
            if func in get_default_nowrap_functions():
                return ret
            else:
                return torch._tensor._convert(ret, cls)

    @classmethod
    def unary(cls, fn, data, mask):
        return MaskedTensor(fn(data), mask)

    @classmethod
    def __torch_dispatch__(cls, func, types, args, kwargs):
        func = func.overloadpacket

<<<<<<< HEAD
        from .reductions import _apply_reduction, _is_reduction

        if _is_reduction(func):
            return _apply_reduction(func, *args, **kwargs)

        from .passthrough import _apply_pass_through_fn, _is_pass_through_fn

        if _is_pass_through_fn(func):
            return _apply_pass_through_fn(func, *args, **kwargs)

        from .unary import _apply_native_unary, _is_native_unary

        if _is_native_unary(func):
            return _apply_native_unary(func, *args, **kwargs)

        from .binary import _apply_native_binary, _is_native_binary

        if _is_native_binary(func):
            return _apply_native_binary(func, *args, **kwargs)

        data = _get_data(args[0])
        mask = _maybe_get_mask(args[0])
        if func is torch.ops.aten.stride:
            return None
        if func is torch.ops.prim.layout:
            return data.layout
        if func is torch.ops.aten.is_contiguous:
            if data.is_sparse:
                raise ValueError(
                    "MaskedTensors with sparse data do not have is_contiguous"
                )
            return data.is_contiguous()
        if func is torch.ops.aten.contiguous:
            if data.is_sparse:
                raise ValueError(
                    "MaskedTensors with sparse data do not have contiguous"
                )
            return _MaskedContiguous.apply(args[0])
        if func is torch.ops.aten.new_empty_strided:
            _check_args_kwargs_length(args, kwargs, f"__torch_dispatch__, {func}", len_args=3)
            if tuple(args[1]) != tuple(data.size()):
                raise ValueError(f"__torch_dispatch__, {func}: args[1] expected to be the same as data.size()")
            if tuple(args[2]) != tuple(data.stride()):
                raise ValueError(f"__torch_dispatch__, {func}: args[2] expected to be the same as data.stride()")
            return MaskedTensor(func(data, args[1], args[2], **kwargs), mask)
        if func is torch.ops.aten._local_scalar_dense:
            if not mask:
                raise ValueError(f"__torch_dispatch__, {func}: expected a mask tensor")
            return func(data)
        if func is torch.ops.aten._to_copy:
            return MaskedTensor(func(data, *args[1:], **kwargs), mask)
        if func in [torch.ops.aten.detach, torch.ops.aten.clone]:
            return MaskedTensor(func(data), mask)
        if func is torch.ops.aten._softmax:
            _check_args_kwargs_length(args, kwargs, f"__torch_dispatch__, {func}", len_args=3, len_kwargs=0)
            input_data = data.masked_fill(~mask, float("-inf"))
            result_data = func(input_data, args[1], args[2])
            return MaskedTensor(result_data, mask)
        if func in [torch.ops.aten.ones_like]:
            _check_args_kwargs_length(args, kwargs, f"__torch_dispatch__, {func}", len_args=1)
            res_data = func(data, **kwargs)
            return MaskedTensor(res_data, mask)
        if func is torch.ops.aten._softmax_backward_data:
            _check_args_kwargs_length(args, kwargs, f"__torch_dispatch__, {func}", len_args=4)
            grad = args[0]
            output = args[1]
            dim = args[2]
            input_dtype = args[3]
            if is_masked_tensor(grad) and is_masked_tensor(output):
                if not _masks_match(grad, output):
                    raise ValueError("__torch_dispatch__, {func}: expected the masks of grad and output to match")
                grad_data = _get_data(grad).masked_fill(~_maybe_get_mask(grad), 1)
                output_data = _get_data(output).masked_fill(~_maybe_get_mask(output), 0)
                new_grad_data = torch.ops.aten._softmax_backward_data(
                    grad_data, output_data, dim, input_dtype
                )
                res = MaskedTensor(new_grad_data, _maybe_get_mask(grad))
                return res
        if func is torch.ops.aten.copy_:
            _check_args_kwargs_length(args, kwargs, f"__torch_dispatch__, {func}", len_args=2)
            if not _masks_match(mask, _maybe_get_mask(args[1])):
                raise ValueError("args[0] mask and args[1] mask must match but do not")
            func(data, _get_data(args[1]))
            return args[0]
        if func in [torch.ops.aten.where]:
            _check_args_kwargs_length(args, kwargs, f"__torch_dispatch__, {func}", len_args=3, len_kwargs=0)
            if not torch.is_tensor(args[0]):
                raise ValueError("__torch_dispatch__, {func}: expected args[0] to be a tensor")
            mx = args[1]
            my = args[2]
            if not is_masked_tensor(mx):
                mx = MaskedTensor(mx, torch.ones_like(mx, dtype=torch.bool))
            if not is_masked_tensor(my):
                my = MaskedTensor(my, torch.ones_like(my, dtype=torch.bool))
            new_data = func(args[0], mx.get_data(), my.get_data())
            new_mask = func(args[0], mx.get_mask(), my.get_mask())
            return MaskedTensor(new_data, new_mask)
        if func is torch.ops.aten.to_sparse:
            _check_args_kwargs_length(args, kwargs, f"__torch_dispatch__, {func}", len_args=1, len_kwargs=0)
            if not torch.is_tensor(args[0]):
                raise TypeError("__torch_dispatch__, {func}: expected args[0] to be a tensor")
            mt = args[0]
            if not is_masked_tensor(mt):
                mt = MaskedTensor(mt, torch.ones_like(mt, dtype=torch.bool))
            if mt.is_sparse_coo():
                return mt
            new_mask = func(mask).coalesce()
            new_data = data.sparse_mask(new_mask)
            return MaskedTensor(new_data, new_mask)
        if func is torch.ops.aten.to_sparse_csr:
            _check_args_kwargs_length(args, kwargs, f"__torch_dispatch__, {func}", len_args=1, len_kwargs=0)
            if not torch.is_tensor(args[0]):
                raise ValueError("__torch_dispatch__, {func}: expected args[0] to be a tensor")
            mt = args[0]
            if not is_masked_tensor(mt):
                mt = MaskedTensor(mt, torch.ones_like(mt).bool())
            if mt.is_sparse_csr():
                return mt
            new_mask = func(mask)
            new_data = data.sparse_mask(new_mask)
            return MaskedTensor(new_data, new_mask)
        if func in [torch.ops.aten._to_dense]:
            _check_args_kwargs_length(args, kwargs, f"__torch_dispatch__, {func}", len_args=1, len_kwargs=0)
            if not torch.is_tensor(args[0]):
                raise ValueError("__torch_dispatch__, {func}: expected args[0] to be a tensor")
            mt = args[0]
            if not is_masked_tensor(mt):
                mt = MaskedTensor(mt, torch.ones_like(mt).bool())
            new_data = func(data)
            new_mask = func(mask)
            return MaskedTensor(new_data, new_mask)
        if func is torch.ops.aten._indices:
            # Assumes data is sparse
            _check_args_kwargs_length(args, kwargs, f"__torch_dispatch__, {func}", len_args=1, len_kwargs=0)
            return MaskedTensor(data.indices(), torch.ones_like(data.indices()).bool())
        if func is torch.ops.aten._values:
            # Assumes data is sparse
            _check_args_kwargs_length(args, kwargs, f"__torch_dispatch__, {func}", len_args=1, len_kwargs=0)
            data = data.values()
            return MaskedTensor(data, torch.ones_like(data).bool())
        if func is torch.ops.aten._sparse_coo_tensor_with_dims_and_tensors:
            new_args = list(args)
            if is_masked_tensor(args[-1]):
                new_args[-1] = args[-1]._masked_data
            if is_masked_tensor(args[-2]):
                new_args[-2] = args[-2]._masked_data

            new_data = func(*new_args, **kwargs)
            new_args[-1] = torch.ones_like(new_args[-1])
            new_mask = func(*new_args, **kwargs).bool()

            return MaskedTensor(new_data, new_mask)
        if func is torch.ops.aten.is_same_size:
            _check_args_kwargs_length(args, kwargs, f"__torch_dispatch__, {func}", len_args=2)
            return data.is_same_size(_get_data(args[1]))
=======
        from ._ops_refs import _MASKEDTENSOR_DISPATCH_TABLE
        if func in _MASKEDTENSOR_DISPATCH_TABLE:
            return _MASKEDTENSOR_DISPATCH_TABLE[func](*args, **kwargs)

>>>>>>> d01eea60
        msg = (
            f"{func.__name__} is not implemented in __torch_dispatch__ for MaskedTensor.\n"
            "If you would like this operator to be supported, please file an issue for a feature request at "
            "https://github.com/pytorch/maskedtensor/issues with a minimal reproducible code snippet.\n"
            "In the case that the semantics for the operator are not trivial, it would be appreciated "
            "to also include a proposal for the semantics."
        )
        warnings.warn(msg)
        return NotImplemented

    def __lt__(self, other):
        if is_masked_tensor(other):
            return MaskedTensor(self.get_data() < _get_data(other), self.get_mask())
        return MaskedTensor(self.get_data() < other, self.get_mask())

    def to_tensor(self, value):
        return self.get_data().masked_fill(~self.get_mask(), value)

    def get_data(self):
        class GetData(torch.autograd.Function):
            @staticmethod
            def forward(ctx, self):
                return self._masked_data

            @staticmethod
            def backward(ctx, grad_output):
                if is_masked_tensor(grad_output):
                    return grad_output
                return MaskedTensor(grad_output, self.get_mask())

        return GetData.apply(self)

    def get_mask(self):
        return self._masked_mask

    def is_sparse_coo(self):
        return self.layout == torch.sparse_coo

    def is_sparse_csr(self):
        return self.layout == torch.sparse_csr

    # Update later to support more sparse layouts
    def is_sparse(self):
        return self.is_sparse_coo() or self.is_sparse_csr()<|MERGE_RESOLUTION|>--- conflicted
+++ resolved
@@ -264,28 +264,10 @@
     def __torch_function__(cls, func, types, args=(), kwargs=None):
         kwargs = kwargs or {}
 
-<<<<<<< HEAD
-        from .reductions import _apply_reduction, _is_reduction
-        if _is_reduction(func):
-            return _apply_reduction(func, *args, **kwargs)
-
-        if func in [torch.Tensor.where, torch.where]:
-            _check_args_kwargs_length(args, kwargs, "__torch_function__, torch.where", len_args=3, len_kwargs=0)
-            return _MaskedWhere.apply(*args)
-        if func is torch.Tensor.contiguous:
-            return _MaskedContiguous.apply(args[0])
-        if func is torch.Tensor.to_dense:
-            return _MaskedToDense.apply(args[0])
-        if func is torch.Tensor.to_sparse:
-            return _MaskedToSparse.apply(args[0])
-        if func is torch.Tensor.to_sparse_csr:
-            return _MaskedToSparseCsr.apply(args[0])
-=======
         from ._ops_refs import _MASKEDTENSOR_FUNCTION_TABLE
         if func in _MASKEDTENSOR_FUNCTION_TABLE:
             return _MASKEDTENSOR_FUNCTION_TABLE[func](*args, **kwargs)
 
->>>>>>> d01eea60
         if not all(issubclass(cls, t) for t in types):
             return NotImplemented
         with torch._C.DisableTorchFunction():
@@ -303,168 +285,10 @@
     def __torch_dispatch__(cls, func, types, args, kwargs):
         func = func.overloadpacket
 
-<<<<<<< HEAD
-        from .reductions import _apply_reduction, _is_reduction
-
-        if _is_reduction(func):
-            return _apply_reduction(func, *args, **kwargs)
-
-        from .passthrough import _apply_pass_through_fn, _is_pass_through_fn
-
-        if _is_pass_through_fn(func):
-            return _apply_pass_through_fn(func, *args, **kwargs)
-
-        from .unary import _apply_native_unary, _is_native_unary
-
-        if _is_native_unary(func):
-            return _apply_native_unary(func, *args, **kwargs)
-
-        from .binary import _apply_native_binary, _is_native_binary
-
-        if _is_native_binary(func):
-            return _apply_native_binary(func, *args, **kwargs)
-
-        data = _get_data(args[0])
-        mask = _maybe_get_mask(args[0])
-        if func is torch.ops.aten.stride:
-            return None
-        if func is torch.ops.prim.layout:
-            return data.layout
-        if func is torch.ops.aten.is_contiguous:
-            if data.is_sparse:
-                raise ValueError(
-                    "MaskedTensors with sparse data do not have is_contiguous"
-                )
-            return data.is_contiguous()
-        if func is torch.ops.aten.contiguous:
-            if data.is_sparse:
-                raise ValueError(
-                    "MaskedTensors with sparse data do not have contiguous"
-                )
-            return _MaskedContiguous.apply(args[0])
-        if func is torch.ops.aten.new_empty_strided:
-            _check_args_kwargs_length(args, kwargs, f"__torch_dispatch__, {func}", len_args=3)
-            if tuple(args[1]) != tuple(data.size()):
-                raise ValueError(f"__torch_dispatch__, {func}: args[1] expected to be the same as data.size()")
-            if tuple(args[2]) != tuple(data.stride()):
-                raise ValueError(f"__torch_dispatch__, {func}: args[2] expected to be the same as data.stride()")
-            return MaskedTensor(func(data, args[1], args[2], **kwargs), mask)
-        if func is torch.ops.aten._local_scalar_dense:
-            if not mask:
-                raise ValueError(f"__torch_dispatch__, {func}: expected a mask tensor")
-            return func(data)
-        if func is torch.ops.aten._to_copy:
-            return MaskedTensor(func(data, *args[1:], **kwargs), mask)
-        if func in [torch.ops.aten.detach, torch.ops.aten.clone]:
-            return MaskedTensor(func(data), mask)
-        if func is torch.ops.aten._softmax:
-            _check_args_kwargs_length(args, kwargs, f"__torch_dispatch__, {func}", len_args=3, len_kwargs=0)
-            input_data = data.masked_fill(~mask, float("-inf"))
-            result_data = func(input_data, args[1], args[2])
-            return MaskedTensor(result_data, mask)
-        if func in [torch.ops.aten.ones_like]:
-            _check_args_kwargs_length(args, kwargs, f"__torch_dispatch__, {func}", len_args=1)
-            res_data = func(data, **kwargs)
-            return MaskedTensor(res_data, mask)
-        if func is torch.ops.aten._softmax_backward_data:
-            _check_args_kwargs_length(args, kwargs, f"__torch_dispatch__, {func}", len_args=4)
-            grad = args[0]
-            output = args[1]
-            dim = args[2]
-            input_dtype = args[3]
-            if is_masked_tensor(grad) and is_masked_tensor(output):
-                if not _masks_match(grad, output):
-                    raise ValueError("__torch_dispatch__, {func}: expected the masks of grad and output to match")
-                grad_data = _get_data(grad).masked_fill(~_maybe_get_mask(grad), 1)
-                output_data = _get_data(output).masked_fill(~_maybe_get_mask(output), 0)
-                new_grad_data = torch.ops.aten._softmax_backward_data(
-                    grad_data, output_data, dim, input_dtype
-                )
-                res = MaskedTensor(new_grad_data, _maybe_get_mask(grad))
-                return res
-        if func is torch.ops.aten.copy_:
-            _check_args_kwargs_length(args, kwargs, f"__torch_dispatch__, {func}", len_args=2)
-            if not _masks_match(mask, _maybe_get_mask(args[1])):
-                raise ValueError("args[0] mask and args[1] mask must match but do not")
-            func(data, _get_data(args[1]))
-            return args[0]
-        if func in [torch.ops.aten.where]:
-            _check_args_kwargs_length(args, kwargs, f"__torch_dispatch__, {func}", len_args=3, len_kwargs=0)
-            if not torch.is_tensor(args[0]):
-                raise ValueError("__torch_dispatch__, {func}: expected args[0] to be a tensor")
-            mx = args[1]
-            my = args[2]
-            if not is_masked_tensor(mx):
-                mx = MaskedTensor(mx, torch.ones_like(mx, dtype=torch.bool))
-            if not is_masked_tensor(my):
-                my = MaskedTensor(my, torch.ones_like(my, dtype=torch.bool))
-            new_data = func(args[0], mx.get_data(), my.get_data())
-            new_mask = func(args[0], mx.get_mask(), my.get_mask())
-            return MaskedTensor(new_data, new_mask)
-        if func is torch.ops.aten.to_sparse:
-            _check_args_kwargs_length(args, kwargs, f"__torch_dispatch__, {func}", len_args=1, len_kwargs=0)
-            if not torch.is_tensor(args[0]):
-                raise TypeError("__torch_dispatch__, {func}: expected args[0] to be a tensor")
-            mt = args[0]
-            if not is_masked_tensor(mt):
-                mt = MaskedTensor(mt, torch.ones_like(mt, dtype=torch.bool))
-            if mt.is_sparse_coo():
-                return mt
-            new_mask = func(mask).coalesce()
-            new_data = data.sparse_mask(new_mask)
-            return MaskedTensor(new_data, new_mask)
-        if func is torch.ops.aten.to_sparse_csr:
-            _check_args_kwargs_length(args, kwargs, f"__torch_dispatch__, {func}", len_args=1, len_kwargs=0)
-            if not torch.is_tensor(args[0]):
-                raise ValueError("__torch_dispatch__, {func}: expected args[0] to be a tensor")
-            mt = args[0]
-            if not is_masked_tensor(mt):
-                mt = MaskedTensor(mt, torch.ones_like(mt).bool())
-            if mt.is_sparse_csr():
-                return mt
-            new_mask = func(mask)
-            new_data = data.sparse_mask(new_mask)
-            return MaskedTensor(new_data, new_mask)
-        if func in [torch.ops.aten._to_dense]:
-            _check_args_kwargs_length(args, kwargs, f"__torch_dispatch__, {func}", len_args=1, len_kwargs=0)
-            if not torch.is_tensor(args[0]):
-                raise ValueError("__torch_dispatch__, {func}: expected args[0] to be a tensor")
-            mt = args[0]
-            if not is_masked_tensor(mt):
-                mt = MaskedTensor(mt, torch.ones_like(mt).bool())
-            new_data = func(data)
-            new_mask = func(mask)
-            return MaskedTensor(new_data, new_mask)
-        if func is torch.ops.aten._indices:
-            # Assumes data is sparse
-            _check_args_kwargs_length(args, kwargs, f"__torch_dispatch__, {func}", len_args=1, len_kwargs=0)
-            return MaskedTensor(data.indices(), torch.ones_like(data.indices()).bool())
-        if func is torch.ops.aten._values:
-            # Assumes data is sparse
-            _check_args_kwargs_length(args, kwargs, f"__torch_dispatch__, {func}", len_args=1, len_kwargs=0)
-            data = data.values()
-            return MaskedTensor(data, torch.ones_like(data).bool())
-        if func is torch.ops.aten._sparse_coo_tensor_with_dims_and_tensors:
-            new_args = list(args)
-            if is_masked_tensor(args[-1]):
-                new_args[-1] = args[-1]._masked_data
-            if is_masked_tensor(args[-2]):
-                new_args[-2] = args[-2]._masked_data
-
-            new_data = func(*new_args, **kwargs)
-            new_args[-1] = torch.ones_like(new_args[-1])
-            new_mask = func(*new_args, **kwargs).bool()
-
-            return MaskedTensor(new_data, new_mask)
-        if func is torch.ops.aten.is_same_size:
-            _check_args_kwargs_length(args, kwargs, f"__torch_dispatch__, {func}", len_args=2)
-            return data.is_same_size(_get_data(args[1]))
-=======
         from ._ops_refs import _MASKEDTENSOR_DISPATCH_TABLE
         if func in _MASKEDTENSOR_DISPATCH_TABLE:
             return _MASKEDTENSOR_DISPATCH_TABLE[func](*args, **kwargs)
 
->>>>>>> d01eea60
         msg = (
             f"{func.__name__} is not implemented in __torch_dispatch__ for MaskedTensor.\n"
             "If you would like this operator to be supported, please file an issue for a feature request at "
