import collections
import contextlib
import copy
import functools
import itertools
import math
import traceback
import warnings
from contextlib import contextmanager
from dataclasses import dataclass
from enum import Enum, auto
from typing import (
    Any,
    Callable,
    Deque,
    Dict,
    Generator,
    Iterable,
    Iterator,
    List,
    Mapping,
    NamedTuple,
    Optional,
    Set,
    Tuple,
    Union,
    cast,
)

import torch
import torch.distributed as dist
import torch.distributed.algorithms._checkpoint.checkpoint_wrapper as checkpoint_wrapper
import torch.nn as nn
import torch.nn.functional as F
from torch.autograd import Variable
from torch.distributed import ProcessGroup
from torch.distributed._shard.sharded_tensor import (
    Shard,
    ShardedTensor,
    init_from_local_shards,
)
from torch.distributed.algorithms._checkpoint.checkpoint_wrapper import (
    _CHECKPOINT_PREFIX,
)
from torch.distributed.algorithms._comm_hooks import (
    LOW_PRECISION_HOOKS,
    default_hooks,
)
from torch.distributed.distributed_c10d import _get_default_group
from torch.distributed.utils import (
    _replace_by_prefix,
    _sync_params_and_buffers,
    _to_kwargs,
)
from torch.nn.parameter import Parameter

from ._optim_utils import (
    _broadcast_pos_dim_tensor_states,
    _broadcast_processed_optim_state_dict,
    _flatten_optim_state_dict,
    _get_param_id_to_param,
    _get_param_id_to_param_from_optim_input,
    _get_param_to_param_id,
    _get_param_to_param_id_from_optim_input,
    _optim_state_dict,
    _process_pos_dim_tensor_state,
    _rekey_sharded_optim_state_dict,
)
from ._fsdp_extensions import _ext_chunk_tensor, _ext_pre_load_state_dict_transform
from ._utils import (
    _apply_to_modules,
    _apply_to_tensors,
    _contains_batchnorm,
    _free_storage,
    _is_fsdp_flattened,
    _override_batchnorm_mixed_precision,
    p_assert,
)
from .flat_param import (
    FlatParameter,
    FlatParamHandle,
    HandleConfig,
    HandleShardingStrategy,
    HandleTrainingState,
)
from .wrap import (
    ParamExecOrderWrapPolicy,
    _or_policy,
    _recursive_wrap,
    _wrap_batchnorm_individually,
)

_TORCHDISTX_AVAIL = True
try:
    from torchdistx import deferred_init, fake
except ImportError:
    _TORCHDISTX_AVAIL = False

_TORCH_FX_AVAIL = True
if not hasattr(torch, "fx"):
    _TORCH_FX_AVAIL = False
if _TORCH_FX_AVAIL:
    from ._symbolic_trace import (
        TracingConfig,
        _init_execution_info,
        _patch_tracer,
    )


__all__ = [
    "FullyShardedDataParallel", "ShardingStrategy", "MixedPrecision",
    "CPUOffload", "BackwardPrefetch", "StateDictType", "StateDictConfig",
    "FullStateDictConfig", "LocalStateDictConfig", "ShardedStateDictConfig",
    "OptimStateKeyType", "TrainingState_", "clean_tensor_name",
]


# NOTE: `FSDP_WRAPPED_MODULE` cannot be a substring of any other module wrapper
# name (e.g. for activation checkpointing) since then `replace()`-based FQN
# cleaning breaks.
FSDP_WRAPPED_MODULE = "_fsdp_wrapped_module"
FSDP_PREFIX = FSDP_WRAPPED_MODULE + "."
FLAT_PARAM = "_flat_param"

_PARAM_BROADCAST_BUCKET_SIZE = int(250 * 1024 * 1024)


class ShardingStrategy(Enum):
    """
    This specifies the sharding strategy to be used for distributed training by
    :class:`FullyShardedDataParallel`.
    FULL_SHARD: Parameters, gradients, and optimizer states are sharded. For
                the parameters, this algorithm all-gathers before the forward,
                reshards after the forward, all-gathers before the backward
                computation, and reshards after the backward computation. The
                gradients are synchronized and sharded via reduce-scatter after
                the backward computation. The sharded optimizer states are
                updated locally.
    SHARD_GRAD_OP: Gradients and optimizer states are sharded during
                   computation, and additionally parameters are sharded outside
                   computation. For the parameters, this algorithm all-gathers
                   before the forward, does not reshard after the forward, and
                   only reshards after the backward computation. The gradients
                   are synchronized and sharded via reduce-scatter after the
                   backward computation. The sharded optimizer states are
                   updated locally. Inside ``no_sync()``, the parameters are
                   not resharded after the backward computation.
    NO_SHARD: Parameters, gradients, and optimizer states are not sharded but
              instead replicated across ranks, similar to PyTorch's
              ``DistributedDataParallel`` API. The gradients are synchronized
              via all-reduce after the backward computation. The unsharded
              optimizer states are updated locally.
    HYBRID_SHARD(future support): Apply ``FULL_SHARD`` intra-node and
                                  ``NO_SHARD`` inter-node.

    """
    FULL_SHARD = auto()
    SHARD_GRAD_OP = auto()
    NO_SHARD = auto()
    # TODO
    # HYBRID_SHARD = auto()


@dataclass
class MixedPrecision:
    """
    A config to enable mixed precision training with FullyShardedDataParallel.
    This class can be constructed with several flags:
        ``param_dtype`` controls the precision of model parameters, inputs, and
        therefore the precision under which computation happens. After forward
        and backward passes, FSDP parameters point to full precision shards
        that are kept in memory. Full precision parameters are always
        checkpointed.
        ``reduce_dtype`` controls the precision under which gradient reduction
        would occur, which can potentially be different than ``param_dtype``
        for use cases such as communication efficiency.
        ``buffer_dtype`` controls the precision that buffers are cast to. Note
        that buffers are unsharded and are cast in the first forward pass, and
        remain in their reduced precision state even after forward/backward
        passes. However, when taking checkpoints with ``state_dict``, buffers
        are checkpointed in their full precision (and then restored back to
        to their reduced precision) as expected. Note that this checkpoint
        support is currently limited to ``StateDictType.FULL_STATE_DICT``.
        ``keep_low_precision_grads``: Whether to upcast gradients back to the
        full parameter precision after backwards or not. This can be disabled
        to keep the gradients in the lower precision, which can potentially
        save memory if custom Optimizers are able to perform parameter updates
        effectively with lower precision grads.

    .. note:: In ``summon_full_params``, parameters are summoned in full
        precision but buffers are not.

    .. note:: Parameters and buffers are checkpointed in full precision. For
        buffers, this is only guaranteed to work for ``StateDictType.FULL_STATE_DICT``.

    .. note:: This API is experimental and subject to change.

    .. note:: Specification of reduced precision types must be explicit, in that
        if, for example, ``param_dtype`` is not specified, it will not be cast by
        FSDP. Thus, a config such as ``MixedPrecision(reduce_dtype=torch.float16)``
        will not cast buffers or parameters. Note that if a ``MixedPrecision``
        config is specified without a ``reduce_dtype``, gradient communication
        would occur in the `param_dtype` precision, if given, otherwise, in the
        original parameter precision.
    """
    # maintain a tensor of this dtype that the fp32 param shard will be cast to.
    # Will control the precision of model params, inputs, and thus compute as
    # well.
    param_dtype: Optional[torch.dtype] = None
    # Gradient communication precision.
    reduce_dtype: Optional[torch.dtype] = None
    # Buffer precision.
    # TODO: buffer + param are usually of the same type, if user specifies
    # param but not buffer, should we automatically make buffer be the same?
    buffer_dtype: Optional[torch.dtype] = None
    keep_low_precision_grads: Optional[bool] = False


@dataclass
class CPUOffload:
    """
    CPU offloading config. Currently, only parameter and gradient CPU
    offload are supported.
    offload_params: Offloading parameters to CPUs when these parameters are
                    not used for computation on GPUs. This implicitly enables
                    gradient offloading to CPUs in order for parameters and
                    gradients to be on the same device to work with optimizer.
    """

    offload_params: bool = False


class BackwardPrefetch(Enum):
    """
    Specify where to prefetch next layer's full parameters
    during backward pass.
    BACKWARD_PRE: prefetch right before current layer's backward computation
                  starts, this approach will increase backward communication
                  and computation overalpping and potentialy improve training
                  performance, but it may increase the peak memory usage as
                  the prefetched full parameters will be kept in the GPU memory
                  until next layer's backward computation is done.
    BACKWARD_POST: prefetch right after current layer's backward computation finishes,
                   this approach will not increase peak memory as prefetching happens
                   after current layer's full parameters are freed.
                   It could potentially improve backward communication and computation
                   overlapping as it avoids all_gather and reduce_scatter are blocked
                   each other in the single NCCL stream. However, based on our experiments,
                   for some models, the backward post backward hook fire order is not always
                   the reversed forward computation order, so this
                   approach may prefetch full parameters for layers ahead of next layer,
                   this 'ahead' all_gather could delay next layer's all_gather in the
                   single NCCL stream and cause the next layer's computation delay. So it may
                   cause some performance regession for some models.
    """

    BACKWARD_PRE = auto()
    BACKWARD_POST = auto()
    # TODO, BACKWARD_PRE_CPU, prefetch full parameters and keep them in the CPU memory


class TrainingState_(Enum):
    """
    Simple enum to indicate what state FSDP is in. Used for asserting
    to make sure APIs are called in the correct state.
    ..note::
        ``BACKWARD_PRE`` and ``BACKWARD_POST`` states are used to ensure we
        receives backward hooks in the correct order. It is used to catch
        unexpected order of hooks being called (likely due to our
        hook registration logic or autograd engine logic changes).
    """

    IDLE = auto()
    FORWARD = auto()
    BACKWARD_PRE = auto()
    BACKWARD_POST = auto()
    SUMMON_FULL_PARAMS = auto()


class StateDictType(Enum):
    """
    This enum indicates that which type of ``state_dict`` the FSDP module is
    currently processing (returning or loading).
    The default value is FULL_STATE_DICT to comply the PyTorch convention.
    ..note::
        FSDP currently supports three types of ``state_dict``:
            1. ``state_dict/load_state_dict`: this pair of APIs return and load
               the non-sharded, unflattened parameters. The semantics is the
               same as using DDP.
            2. ``_local_state_dict/_load_local_state_dict``: this pair of APIs return
               and load local sharded, flattened parameters. The values returned
               by ``_local_state_dict`` can be directly used by FSDP and is only
               meaningful to FSDP (because parameters are flattened). Note that
               these APIs are meant for use via the :func:`state_dict_type`
               context manager as follows:
                   >>> # xdoctest: +SKIP("undefined variables")
                   >>> with fsdp.state_dict_type(StateDictType.LOCAL_STATE_DICT):
                   ...     state = fsdp.state_dict()  # loads local state dict
            3. ``_sharded_state_dict/_load_sharded_state_dict``: this pair of APIs
               return and load sharded, unflattened parameters. The ``state_dict``
               return by ``sharded_state_dict`` can be used by all other parallel
               schemes (resharding may be required).
    """

    FULL_STATE_DICT = auto()
    LOCAL_STATE_DICT = auto()
    SHARDED_STATE_DICT = auto()


@dataclass
class StateDictConfig:
    """
    ``StateDictConfig`` is the base class for all state_dict configuration classes.
    Users should instantiate a child version (i.e. ``FullStateDictConfig``) in
    order to configure settings for the particular type of ``state_dict``
    implementation FSDP will use.
    """
    offload_to_cpu: bool = False


@dataclass
class FullStateDictConfig(StateDictConfig):
    """
    ``FullStateDictConfig`` is a config class meant to be used with
    ``StateDictType.FULL_STATE_DICT``. Currently, it accepts two parameters,
    ``offload_to_cpu`` and ``rank0_only`` which can be configured to offload
    the full ``state_dict`` to CPU and to materialize the ``state_dict`` on
    rank 0 only. When used, it is recommended to enable both of these flags
    together to optimize memory savings when taking checkpoints. Note that
    this config class is meant for user via the :func:`state_dict_type`
    context manager as follows:
        >>> # xdoctest: +SKIP("undefined variables")
        >>> fsdp = FSDP(model, auto_wrap_policy=...)
        >>> cfg = FullStateDictConfig(offload_to_cpu=True, rank0_only=True)
        >>> with FullyShardedDataParallel.state_dict_type(fsdp, StateDictType.FULL_STATE_DICT, cfg):
        >>>     state = fsdp.state_dict()
        >>>     # state will be empty on non rank 0 and contain CPU tensors on rank 0.
        >>> # To reload checkpoint for inference, finetuning, transfer learning, etc:
        >>> model = model_fn() # Initialize model on CPU in preparation for wrapping with FSDP
        >>> if dist.get_rank() == 0:
        >>>     # Load checkpoint only on rank 0 to avoid memory redundancy
        >>>     state_dict = torch.load("my_checkpoint.pt")
        >>>     model.load_state_dict(state_dict)
        >>> # All ranks initialize FSDP module as usual. ``sync_module_states`` argument
        >>> # communicates loaded checkpoint states from rank 0 to rest of the world.
        >>> fsdp = FSDP(model, device_id=torch.cuda.current_device(), auto_wrap_policy=..., sync_module_states=True)
        >>> # After this point, all ranks have FSDP model with loaded checkpoint.
    """
    rank0_only: bool = False


@dataclass
class LocalStateDictConfig(StateDictConfig):
    pass


@dataclass
class ShardedStateDictConfig(StateDictConfig):
    pass


_state_dict_type_to_config = {
    StateDictType.FULL_STATE_DICT: FullStateDictConfig,
    StateDictType.LOCAL_STATE_DICT: LocalStateDictConfig,
    StateDictType.SHARDED_STATE_DICT: ShardedStateDictConfig,
}


class OptimStateKeyType(Enum):
    PARAM_NAME = auto()
    PARAM_ID = auto()


# A handles key represents the group of `FlatParamHandle`s involved in a given
# module's forward. These will be all-gathered together in the pre-forward and
# pre-backward.
_HandlesKey = Tuple[FlatParamHandle, ...]


class _ExecOrderWarnStatus(Enum):
    """Used internally for execution order validation."""
    NONE = auto()     # no deviation yet
    WARNING = auto()  # deviated this iteration; currently issuing warnings
    WARNED = auto()   # deviated in a previous iteration


class _ExecOrderData:
    """
    This contains the data structures to track the execution order. We track
    the pre-forward order on the *first* iteration for forward prefetching
    (which thus assumes static graph) and the post-forward order on *every*
    iteration for backward prefetching (which thus does not assume static
    graph but may be provide an incorrect order).
    """

    def __init__(
        self,
        debug_level: dist.DebugLevel,
        backward_prefetch_limit: int,
        forward_prefetch_limit: int,
    ) -> None:
        # Tracks the (static) pre-forward order for execution order validation
        # and forward prefetching
        self.handles_pre_forward_order: List[int] = []
        # Maps each handles key to its index in `handles_pre_forward_order`
        self.handles_to_pre_forward_order_index: Dict[_HandlesKey, int] = {}
        # Tracks the post-forward order for pre-backward prefetching
        self.handles_post_forward_order: List[int] = []
        # Maps each handles key to its index in `handles_post_forward_order`
        self.handles_to_post_forward_order_index: Dict[_HandlesKey, int] = {}
        self.is_first_iter = True

        # Gives the max number of backward/forward prefetched all-gathers by a
        # single module
        self._backward_prefetch_limit = backward_prefetch_limit
        self._forward_prefetch_limit = forward_prefetch_limit

        # Data structures for execution order validation
        self._checking_order: bool = (
            debug_level in [dist.DebugLevel.INFO, dist.DebugLevel.DETAIL]
        )
        self.process_group: Optional[dist.ProcessGroup] = None
        self.world_size: Optional[int] = None
        self.all_handles: List[FlatParamHandle] = []
        # Maps each handle to its index in `all_handles`, which must be the
        # same across ranks for the execution order validation to work
        self.handle_to_handle_index: Dict[FlatParamHandle, int] = {}
        # Names are prefixed from the root module
        self.flat_param_to_prefixed_param_names: Dict[FlatParameter, List[str]] = {}
        # Current index in the pre-forward execution order
        self.current_order_index = 0
        self.warn_status = _ExecOrderWarnStatus.NONE

    def init(
        self,
        fsdp_root: "FullyShardedDataParallel",
        process_group: dist.ProcessGroup,
    ) -> None:
        """
        Initializes the data structures needed for checking the forward order.
        This should be called after a root FSDP instance has been set during
        lazy initialization.
        """
        self.process_group = process_group
        self.rank = process_group.rank()
        self.world_size = process_group.size()
        # Fix an order over the handles, which should be the same across ranks
        for fsdp_module in fsdp_root.fsdp_modules(fsdp_root):
            for handle in fsdp_module._handles:
                index = len(self.all_handles)
                self.all_handles.append(handle)
                self.handle_to_handle_index[handle] = index
        self.flat_param_to_prefixed_param_names = cast(
            Dict[FlatParameter, List[str]],
            _get_param_to_unflat_param_names(fsdp_root),
        )
        # TODO (awgu): We can broadcast the metadata of rank 0's `all_handles`
        # to check that all ranks have the same handles in the same order.
        # https://github.com/pytorch/pytorch/issues/79620

    def get_handles_to_backward_prefetch(
        self,
        current_handles_key: _HandlesKey,
    ) -> List[_HandlesKey]:
        """
        Returns a :class:`list` of the handles keys of the handles to backward
        prefetch given the current handles key. If there are no valid handles
        keys to prefetch, then this returns an empty :class:`list`.
        """
        current_index = self.handles_to_post_forward_order_index.get(current_handles_key, None)
        if current_index is None:
            return None
        target_index = current_index - 1
        target_handles_keys: List[_HandlesKey] = []
        for _ in range(self._backward_prefetch_limit):
            if target_index < 0:
                break
            target_handles_keys.append(
                self.handles_post_forward_order[target_index]
            )
            target_index -= 1
        return target_handles_keys

    def get_handles_to_forward_prefetch(
        self,
        current_handles_key: _HandlesKey,
    ) -> List[_HandlesKey]:
        """
        Returns a :class:`list` of the handles keys of the handles to forward
        prefetch given the current handles key. If there are no valid handles
        keys to prefetch, then this returns an empty :class:`list`.
        """
        current_index = self.handles_to_pre_forward_order_index.get(current_handles_key, None)
        if current_index is None:
            return None
        target_index = current_index + 1
        target_handles_keys: List[_HandlesKey] = []
        for _ in range(self._forward_prefetch_limit):
            if target_index >= len(self.handles_pre_forward_order):
                break
            target_handles_keys.append(
                self.handles_pre_forward_order[target_index]
            )
            target_index += 1
        return target_handles_keys

    def record_post_forward(self, handles: List[FlatParamHandle]) -> None:
        """
        Records ``handles`` in the post-forward order, where ``handles`` should
        be a group of handles used in the same module's forward. If ``handles``
        is empty, then it is omitted.

        Unlike :meth:`record_pre_forward`, this records the order *every*
        iteration with the expectation that the recorded order is reset in
        :meth:`next_iter`.
        """
        if not handles:
            return
        handles_key = tuple(handles)
        # Only record the first usage of a handles key
        if handles_key in self.handles_to_post_forward_order_index:
            return
        index = len(self.handles_post_forward_order)
        self.handles_to_post_forward_order_index[handles_key] = index
        self.handles_post_forward_order.append(handles_key)

    def record_pre_forward(self, handles: List[FlatParamHandle], is_training: bool) -> None:
        """
        Records ``handles`` in the pre-forward order, where ``handles`` should
        be a group of handles used in the same module's forward. If ``handles``
        is empty, then it is omitted.

        On the first iteration, this checks the execution order across ranks.
        See :meth:`_check_order` for details.
        """
        if not handles:
            return
        handles_key = tuple(handles)
        self._check_order(handles_key, is_training)
        # Fix the order after the first iteration and only record the first
        # usage of a handles key
        if (
            not self.is_first_iter
            or handles_key in self.handles_to_pre_forward_order_index
        ):
            return
        index = len(self.handles_pre_forward_order)
        self.handles_to_pre_forward_order_index[handles_key] = index
        self.handles_pre_forward_order.append(handles_key)

    def _check_order(self, handles_key: _HandlesKey, is_training: bool) -> None:
        """
        Checks the forward execution order as long as ``is_training`` is
        ``True`` since checking in eval mode is not supported.

        - On the first iteration, this uses all-gathers to check that all ranks
        are all-gathering the same handles and hence ``FlatParameter`` s,
        raising an error if not.
        - On subsequent iterations, if the distributed debug level is at least
        INFO, then this checks that each rank is locally consistent with its
        own forward order from the first iteration, issuing a warning if not.
        This issues a warning on the first deviating iteration and stops
        warning thereafter.
        """
        # Do not check order in eval mode since the post-backward callback does
        # not run so it cannot be used to mark the end of an iteration
        if not is_training:
            return
        if self.is_first_iter:
            msg_prefix = "Forward order differs across ranks:"
            local_indices: Optional[Tuple[int, ...]] = self._get_handle_indices(
                handles_key
            )
            device = handles_key[0].device  # guaranteed to be non-CPU
            num_valid_indices = sum((index is not None) for index in local_indices)
            tensor_kwargs = {"dtype": torch.int32, "device": device}
            world_num_valid_indices = torch.zeros(self.world_size, **tensor_kwargs)
            local_num_valid_indices = torch.tensor([num_valid_indices], **tensor_kwargs)
            dist._all_gather_base(
                world_num_valid_indices,
                local_num_valid_indices,
                group=self.process_group,
            )
            # Check that all ranks plan to all-gather the same number of
            # parameters
            # TODO (awgu): Since every module has at most one handle in the
            # current implementation, this should never raise the error.
            for (r1, n1), (r2, n2) in itertools.combinations(
                (
                    (rank, world_num_valid_indices[rank])
                    for rank in range(self.world_size)
                ),
                2,
            ):
                if n1 != n2:
                    raise RuntimeError(
                        f"{msg_prefix} rank {r1} is all-gathering {n1} parameters "
                        f"while rank {r2} is all-gathering {n2} parameters"
                    )
            world_indices = torch.zeros(
                self.world_size * num_valid_indices, **tensor_kwargs
            )
            local_indices = torch.tensor(local_indices, **tensor_kwargs)
            dist._all_gather_base(
                world_indices, local_indices, group=self.process_group
            )
            # Check that all ranks plan to all-gather the same index parameters
            for (r1, i1), (r2, i2) in itertools.combinations(
                (
                    (
                        rank,
                        world_indices[
                            rank * num_valid_indices : (rank + 1) * num_valid_indices
                        ],
                    )
                    for rank in range(self.world_size)
                ),
                2,
            ):
                if i1 != i2:
                    r1_param_names = self._get_names_from_handle_indices(i1)
                    r2_param_names = self._get_names_from_handle_indices(i2)
                    raise RuntimeError(
                        f"{msg_prefix} rank {r1} is all-gathering parameters "
                        f"for {r1_param_names} while rank {r2} is all-gathering "
                        f"parameters for {r2_param_names}"
                    )
        elif self._checking_order:
            # Only issue warnings on the first deviating iteration and stop
            # checking thereafter to avoid flooding the console
            if self.warn_status == _ExecOrderWarnStatus.WARNED:
                return
            msg_prefix = None  # non-`None` means we should warn
            if self.current_order_index >= len(self.handles_pre_forward_order):
                # This iteration sees extra all-gather(s) compared to the first
                msg_prefix = (
                    "Expected to not all-gather any more parameters in the "
                    "forward but trying to all-gather parameters for "
                )
            else:
                expected_handles_key = self.handles_pre_forward_order[
                    self.current_order_index
                ]
                if expected_handles_key != handles_key:
                    expected_param_names = self._get_names_from_handles(
                        expected_handles_key
                    )
                    msg_prefix = (
                        f"Expected to all-gather for {expected_param_names} "
                        "but trying to all-gather parameters for "
                    )
            if msg_prefix is not None:
                param_names = self._get_names_from_handles(handles_key)
                msg_suffix = (
                    f"{param_names}"
                    if param_names
                    else "a newly-added parameter since construction time"
                )
                warnings.warn(
                    "Forward order differs from that of the first iteration "
                    f"on rank {self.rank}. Collectives are unchecked and may "
                    f"give incorrect results or hang.\n{msg_prefix}{msg_suffix}"
                )
                self.warn_status = _ExecOrderWarnStatus.WARNING
            self.current_order_index += 1

    def _get_handle_indices(
        self,
        handles_key: _HandlesKey,
    ) -> Tuple[Optional[int], ...]:
        """
        Returns the handle indices (i.e. indices into ``self.all_handles``)
        corresponding to the handles in ``handles_key``. An entry in the
        returned tuple is ``None`` if the handle is invalid.
        """
        indices: List[int] = []
        for handle in handles_key:
            if handle not in self.handle_to_handle_index:
                indices.append(None)
            else:
                indices.append(self.handle_to_handle_index[handle])
        return tuple(indices)

    def _get_names_from_handle_indices(
        self,
        handle_indices: Tuple[int, ...],
    ) -> List[List[str]]:
        """
        Returns a list of prefixed parameter names for each handle in
        ``handle_indices``. If a handle index is invalid, then its prefixed
        parameter names are omitted from the returned list.
        """
        prefixed_param_names: List[List[str]] = []
        for index in handle_indices:
            if index is None or index < 0 or index >= len(self.all_handles):
                continue
            handle = self.all_handles[index]
            flat_param = handle.flat_param
            prefixed_param_names.append(self.flat_param_to_prefixed_param_names[flat_param])
        return prefixed_param_names

    def _get_names_from_handles(
        self,
        handles_key: _HandlesKey,
    ) -> List[List[str]]:
        """
        Returns a list of prefixed parameter names for each handle in
        ``handles_key``. If a handle is invalid, then its prefixed parameter
        names are omitted from the returned list.
        """
        prefixed_param_names: List[List[str]] = []
        for handle in handles_key:
            flat_param = handle.flat_param
            if flat_param not in self.flat_param_to_prefixed_param_names:
                continue
            prefixed_param_names.append(self.flat_param_to_prefixed_param_names[flat_param])
        return prefixed_param_names

    def next_iter(self):
        """
        Advances the internal data structures per iteration. This should be
        called in the post-backward callback since that marks the true end of
        an iteration.
        """
        self.is_first_iter = False
        self.handles_to_post_forward_order_index.clear()
        self.handles_post_forward_order.clear()
        if self._checking_order:
            self.current_order_index = 0
            if self.warn_status == _ExecOrderWarnStatus.WARNING:
                self.warn_status = _ExecOrderWarnStatus.WARNED


class _FreeEventQueue:
    """
    This tracks all pending frees corresponding to inflight all-gathers. The
    queueing pattern is iterative enqueues with a single dequeue per iteration
    once the limit ``_max_num_inflight_all_gathers`` is reached.
    """

    def __init__(self) -> None:
        self._queue: Deque[torch.cuda.Event] = collections.deque()
        self._max_num_inflight_all_gathers = 2  # empirically chosen

    def enqueue(self, free_event: torch.cuda.Event) -> None:
        """Enqueues a free event."""
        self._queue.append(free_event)

    def dequeue_if_needed(self) -> Optional[torch.cuda.Event]:
        """Dequeues a single event if the limit is reached."""
        if len(self._queue) >= self._max_num_inflight_all_gathers:
            return self._dequeue()
        return None

    def _dequeue(self) -> Optional[torch.cuda.Event]:
        """Dequeues a free event if possible."""
        if self._queue:
            event = self._queue.popleft()
            return event
        return None


# TODO (awgu): Refactor this later
sharding_strategy_map = {
    ShardingStrategy.NO_SHARD: HandleShardingStrategy.NO_SHARD,
    ShardingStrategy.FULL_SHARD: HandleShardingStrategy.FULL_SHARD,
    ShardingStrategy.SHARD_GRAD_OP: HandleShardingStrategy.SHARD_GRAD_OP,
}


class FullyShardedDataParallel(nn.Module):
    """
    A wrapper for sharding Module parameters across data parallel workers. This
    is inspired by `Xu et al.`_ as well as the ZeRO Stage 3 from DeepSpeed_.
    FullyShardedDataParallel is commonly shortened to FSDP.

    .. _`Xu et al.`: https://arxiv.org/abs/2004.13336
    .. _DeepSpeed: https://www.deepspeed.ai/

    Example::

        >>> # xdoctest: +SKIP("undefined variables")
        >>> import torch
        >>> from torch.distributed.fsdp import FullyShardedDataParallel as FSDP
        >>> torch.cuda.set_device(device_id)
        >>> sharded_module = FSDP(my_module)
        >>> optim = torch.optim.Adam(sharded_module.parameters(), lr=0.0001)
        >>> x = sharded_module(x, y=3, z=torch.Tensor([1]))
        >>> loss = x.sum()
        >>> loss.backward()
        >>> optim.step()

    .. warning::
        The optimizer must be initialized *after* the module has been wrapped,
        since FSDP will shard parameters in-place and this will break any
        previously initialized optimizers.

    .. warning::
        If the destination CUDA device has ID ``dev_id``, either (1)
        ``module`` should already be placed on that device, (2) the device
        should be set using ``torch.cuda.set_device(dev_id)``, or (3)
        ``dev_id`` should be passed into the ``device_id`` constructor
        argument. This FSDP instance's compute device will be that destination
        device. For (1) and (3), the FSDP initialization always occurs on GPU.
        For (2), the FSDP initialization happens on ``module`` 's current
        device, which may be CPU.

    .. warning::
        FSDP currently does not support gradient accumulation outside
        ``no_sync()`` when using CPU offloading. Trying to do so yields
        incorrect results since FSDP will use the newly-reduced gradient
        instead of accumulating with any existing gradient.

    .. warning::
        Changing the original parameter variable names after construction will
        lead to undefined behavior.

    .. warning::
        Passing in `sync_module_states=True` flag requires module to be put
        on GPU, or to use ``device_id`` argument to specify a CUDA device that
        FSDP will move module to. This is because ``sync_module_states=True``
        requires GPU communication.

    .. warning::
        As of PyTorch 1.12, FSDP only offers limited support for shared parameters
        (for example, setting one ``Linear`` layer's weight to another's). In
        particular, modules that share parameters must be wrapped as part of the
        same FSDP unit. If enhanced shared parameter support is needed for your
        use case, please ping https://github.com/pytorch/pytorch/issues/77724

    .. note:
        Attempting to run the forward pass of a submodule that is contained in an
        FSDP instance is not supported and will result in errors. This is because the
        submodule's parameters will be sharded, but it itself is not an FSDP instance,
        so its forward pass will not all-gather the full parameters appropriately.
        This could potentially happen when attempting to run only the encoder of a
        encoder-decoder model, and the encoder is not wrapped in its own FSDP instance. To
        resolve this, please wrap the submodule in its own FSDP unit.

    .. note::
        Inputs into FSDP ``forward`` function will be moved to compute device
        (same device FSDP module is on) before running ``forward``, so user does
        not have to manually move inputs from CPU -> GPU.

    Args:
        module (nn.Module):
            module to be wrapped with FSDP.
        process_group (Optional[ProcessGroup]):
            process group for sharding
        sharding_strategy (Optional[ShardingStrategy]):
            Config sharding algorithm, different sharding algorithm has trade
            off between memory saving and communication overhead. ``FULL_SHARD``
            will be chosen if sharding_strategy is not specified.
        cpu_offload (Optional[CPUOffload]):
            CPU offloading config. Currently, only parameter and gradient CPU
            offload is supported. It can be enabled via passing in
            ``cpu_offload=CPUOffload(offload_params=True)``. Note that this
            currently implicitly enables gradient offloading to CPU in order for
            params and grads to be on same device to work with optimizer. This
            API is subject to change. Default is ``None`` in which case there
            will be no offloading.
        auto_wrap_policy (Optional[Callable[[nn.Module, bool, int], bool]]):
            A callable specifying a policy to recursively wrap layers with FSDP.
            Note that this policy currently will only apply to child modules of
            the passed in module. The remainder modules are always wrapped in
            the returned FSDP root instance.
            ``size_based_auto_wrap_policy`` written in ``torch.distributed.fsdp.wrap`` is
            an example of ``auto_wrap_policy`` callable, this policy wraps layers
            with the number of parameters larger than 100M. ``transformer_auto_wrap_policy``
            written in ``torch.distributed.fsdp.wrap`` is an example of ``auto_wrap_policy``
            callable for transformer-like model architectures. Users can supply the customized
            ``auto_wrap_policy`` callable that should accept following arguments:
            ``module: nn.Module``, ``recurse: bool``, ``unwrapped_params: int``, and return
            a ``bool`` specifying whether the passed in ``module``` should be wrapped
            (if ``recurse=False``) or whether we should recurse down the subgraph of ``module``
            children (if ``recurse=True``). Extra customized arguments could be added to
            the customized ``auto_wrap_policy`` callable as well. It is a good practice to
            print out the sharded model and check whether the sharded model is what
            the application wants and then adjust accordingly.

            Example::

                >>> def custom_auto_wrap_policy(
                >>>     module: nn.Module,
                >>>     recurse: bool,
                >>>     unwrapped_params: int,
                >>>     # These are customizable for this policy function.
                >>>     min_num_params: int = int(1e8),
                >>> ) -> bool:
                >>>     return unwrapped_params >= min_num_params
                >>> # Configure a custom min_num_params
                >>> my_auto_wrap_policy = functools.partial(custom_auto_wrap_policy, min_num_params=1e5)

        backward_prefetch (Optional[BackwardPrefetch]):
            This is an experimental feature that is subject to change in the
            the near future. It allows users to enable two different backward_prefetch
            algorithms to help backward communication and computation overlapping.
            Pros and cons of each algorithm is explained in the class ``BackwardPrefetch``.
        mixed_precision (Optional[MixedPrecision]): A ``MixedPrecision`` instance
            describing the mixed precision training config to be used. ``MixedPrecision``
            supports configuring parameter, buffer, and gradient communication dtype. Note
            that only floating point data is cast to the reduced precision. This allows
            users potential memory saving and training speedup while trading off
            accuracy during model training. If ``None``, no mixed precision is applied.
            Note that if ``mixed_precision`` is enabled for FSDP model that
            contains ``BatchNorm`` with ``auto_wrap_policy``, FSDP will take
            care to disable mixed precision for ``BatchNorm`` units by wrapping
            them separately in their own FSDP unit with ``mixed_precision=None``.
            This is done because several ``BatchNorm`` kernels do not implement
            reduced type support at the moment. If individually wrapping the model,
            users must take care to set ``mixed_precision=None`` for
            ``BatchNorm`` units.
            (Default: ``None``)
        ignored_modules (Optional[Iterable[torch.nn.Module]]): Modules whose
            own parameters and child modules' parameters and buffers are
            ignored by this instance. None of the modules directly in
            ``ignored_modules`` should be :class:`FullyShardedDataParallel`
            instances, and any child modules that are already-constructed
            :class:`FullyShardedDataParallel` instances will not be ignored if
            they are nested under this instance. This argument may be used to
            avoid sharding specific parameters at module granularity when using an
            ``auto_wrap_policy`` or if parameters' sharding is not managed by
            FSDP. (Default: ``None``)
        param_init_fn (Optional[Callable[[nn.Module], None]]):
            A ``Callable[torch.nn.Module] -> None`` that
            specifies how modules that are currently on the meta device should be initialized
            onto an actual device. Note that as of v1.12, we detect modules on the meta
            device via ``is_meta`` check and apply a default initialization that calls
            ``reset_parameters`` method on the passed in ``nn.Module`` if ``param_init_fn``
            is not specified, otherwise we run ``param_init_fn`` to initialize the passed
            in ``nn.Module``. In particular, this means that if ``is_meta=True`` for any
            module parameters for modules that will be wrapped with FSDP and ``param_init_fn``
            is not specified, we assume your module properly implements a ``reset_paramters()``
            and will throw errors if not. Note that additionally, we offer support for modules
            initialized with torchdistX's (https://github.com/pytorch/torchdistX)
            ``deferred_init`` API. In this case, deferred modules would be initialized
            by a default initialization function that calls torchdistX's
            ``materialize_module``, or the passed in ``param_init_fn``, if it is not
            ``None``. The same ``Callable`` is applied to initialize all meta modules.
            Note that this initialization function is applied before doing any FSDP sharding
            logic.

            Example::

                >>> # xdoctest: +SKIP("undefined variables")
                >>> module = MyModule(device="meta")
                >>> def my_init_fn(module):
                >>>     # responsible for initializing a module, such as with reset_parameters
                >>>     ...
                >>> fsdp_model = FSDP(module, param_init_fn=my_init_fn, auto_wrap_policy=size_based_auto_wrap_policy)
                >>> print(next(fsdp_model.parameters()).device) # current CUDA device
                >>> # With torchdistX
                >>> module = deferred_init.deferred_init(MyModule, device="cuda")
                >>> # Will initialize via deferred_init.materialize_module().
                >>> fsdp_model = FSDP(module, auto_wrap_policy=size_based_auto_wrap_policy)

        device_id (Optional[Union[int, torch.device]]): An ``int`` or ``torch.device``
            describing the CUDA device the FSDP module should be moved to determining where
            initialization such as sharding takes place. If this argument is not specified
            and ``module`` is on CPU, we issue a warning mentioning that this argument can
            be specified for faster initialization. If specified, resulting FSDP instances
            will reside on this device, including moving ignored modules' parameters if
            needed. Note that if ``device_id`` is specified but ``module`` is already on a
            different CUDA device, an error will be thrown. (Default: ``None``)
        sync_module_states (bool): If ``True``, each individually wrapped FSDP unit will broadcast
            module parameters from rank 0 to ensure they are the same across all ranks after
            initialization. This helps ensure model parameters are the same across ranks
            before starting training, but adds communication overhead to ``__init__``, as at least
            one broadcast is triggered per individually wrapped FSDP unit.
            This can also help load checkpoints taken by ``state_dict`` and to be loaded by
            ``load_state_dict`` in a memory efficient way. See documentation for
            :class:`FullStateDictConfig` for an example of this. (Default: ``False``)
        forward_prefetch (bool): If ``True``, then FSDP *explicitly* prefetches
            the next upcoming all-gather while executing in the forward pass.
            This may improve communication and computation overlap for CPU
            bound workloads. This should only be used for static graph models
            since the forward order is fixed based on the first iteration's
            execution. (Default: ``False``)
        limit_all_gathers (bool): If ``False``, then FSDP allows the CPU
            thread to schedule all-gathers without any extra synchronization.
            If ``True``, then FSDP explicitly synchronizes the CPU thread to
            prevent too many in-flight all-gathers. This ``bool`` only affects
            the sharded strategies that schedule all-gathers. Enabling this can
            help lower the number of CUDA malloc retries.
    """
    def __init__(
        self,
        module: nn.Module,
        process_group: Optional[ProcessGroup] = None,
        sharding_strategy: Optional[ShardingStrategy] = None,
        cpu_offload: Optional[CPUOffload] = None,
        auto_wrap_policy: Optional[Callable] = None,
        backward_prefetch: Optional[BackwardPrefetch] = None,
        mixed_precision: Optional[MixedPrecision] = None,
        ignored_modules: Optional[Iterable[torch.nn.Module]] = None,
        param_init_fn: Optional[Callable[[nn.Module], None]] = None,
        device_id: Optional[Union[int, torch.device]] = None,
        sync_module_states: bool = False,
        forward_prefetch: bool = False,
        limit_all_gathers: bool = False,
        use_orig_params: bool = False,
    ):
        if isinstance(auto_wrap_policy, ParamExecOrderWrapPolicy):
            self._init_param_exec_order_wrap_policy(
                module=module,
                process_group=process_group,
                sharding_strategy=sharding_strategy,
                cpu_offload=cpu_offload,
                auto_wrap_policy=auto_wrap_policy,
                backward_prefetch=backward_prefetch,
                mixed_precision=mixed_precision,
                ignored_modules=ignored_modules,
                param_init_fn=param_init_fn,
                device_id=device_id,
                sync_module_states=sync_module_states,
                forward_prefetch=forward_prefetch,
                limit_all_gathers=limit_all_gathers,
                use_orig_params=use_orig_params,
            )
            return

        torch._C._log_api_usage_once("torch.distributed.fsdp")
        super().__init__()

        self._ignored_modules = self._get_ignored_modules(module, ignored_modules)
        ignored_params, self._ignored_param_names = self._get_ignored_params(
            module, self._ignored_modules
        )
        self._buffer_names = self._get_buffer_names(module)
        if auto_wrap_policy is not None:
            auto_wrap_kwargs = {
                "module": module,
                "auto_wrap_policy": auto_wrap_policy,
                "wrapper_cls": FullyShardedDataParallel,
                "ignored_modules": self._ignored_modules,
                "ignored_params": ignored_params,
                "only_wrap_children": True,  # avoid double wrapping the root
            }
            fsdp_kwargs = {
                "process_group": process_group,
                "sharding_strategy": sharding_strategy,
                "cpu_offload": cpu_offload,
                "backward_prefetch": backward_prefetch,
                "mixed_precision": mixed_precision,
                "param_init_fn": param_init_fn,
                "device_id": device_id,
                "sync_module_states": sync_module_states,
                "forward_prefetch": forward_prefetch,
                "limit_all_gathers": limit_all_gathers,
                "use_orig_params": use_orig_params,
            }
            self._auto_wrap(auto_wrap_kwargs, fsdp_kwargs)

        self.process_group = process_group or _get_default_group()
        self.rank = self.process_group.rank()
        self.world_size = self.process_group.size()
        self.training_state = TrainingState_.IDLE
        self.cpu_offload = cpu_offload or CPUOffload()
        self.backward_prefetch = backward_prefetch
        self.forward_prefetch = forward_prefetch
        self.limit_all_gathers = limit_all_gathers
        backward_prefetch_limit = 1
        forward_prefetch_limit = 1
        # We clamp the strategy to `NO_SHARD` for world size of 1 since they
        # are currently functionally equivalent. This may change if/when we
        # integrate FSDP with MoE.
        if self.world_size == 1:
            sharding_strategy = ShardingStrategy.NO_SHARD
        self.sharding_strategy = sharding_strategy or ShardingStrategy.FULL_SHARD
        self.mixed_precision = mixed_precision or MixedPrecision()
        self._use_orig_params = use_orig_params
        # Save a mapping from fully prefixed buffer name to its original dtype
        # since for mixed precision, buffers are restored to their original
        # dtype for model checkpointing
        self._buffer_name_to_orig_dtype: Dict[str, torch.dtype] = {}

        self._check_single_device_module(module, ignored_params)
        device_from_device_id: Optional[torch.device] = self._get_device_from_device_id(device_id)
        self._materialize_module(module, param_init_fn, ignored_params, device_from_device_id)
        self._move_module_to_device(module, ignored_params, device_from_device_id)
        self.compute_device = self._get_compute_device(module, ignored_params, device_from_device_id)
        params_to_flatten = list(self._get_orig_params(module, ignored_params))
        if sync_module_states:
            self._sync_module_states(module, params_to_flatten)

        # This FSDP instance's handles should inherit the same process group,
        # compute device, CPU offload, and mixed precision settings. However,
        # different sharding strategies are allowed.
        config = HandleConfig(
            sharding_strategy_map[self.sharding_strategy],
            self.cpu_offload.offload_params,
            self.mixed_precision.param_dtype,
            self.mixed_precision.reduce_dtype,
            self.mixed_precision.keep_low_precision_grads,
        )
        # Invariant: `self.params` contains exactly the `FlatParameter`s of the
        # handles in `self._handles`
        self._handles: List[FlatParamHandle] = []
        self.params: List[FlatParameter] = []
        self._fsdp_wrapped_module = module
        if params_to_flatten:
            handle = FlatParamHandle(
                params_to_flatten,
                module,
                self.compute_device,
                config,
                self.process_group,
                use_orig_params,
            )
            self._handles.append(handle)
            self.params.append(handle.flat_param)
            self._register_param_handle(handle)
            handle.shard()
            if self.cpu_offload.offload_params and handle.flat_param.device != torch.device("cpu"):
                handle.flat_param_to(torch.device("cpu"))
        if not use_orig_params:
            self._check_orig_params_flattened(ignored_params)
            self._register_flat_param()

        self._sync_gradients = True
        self._communication_hook = self._get_default_comm_hook()
        self._communication_hook_state = self._get_default_comm_hook_state()
        self._hook_registered = False

        # Used to prevent running the pre-backward hook multiple times
        self._ran_pre_backward_hook: Dict[_HandlesKey, bool] = {}
        self._is_root: Optional[bool] = None  # `None` indicates not yet set
        # The following attributes are owned by the root FSDP instance and
        # shared with non-root FSDP instances
        self._streams: Dict[str, torch.cuda.Stream] = {}
        self._free_event_queue = _FreeEventQueue()
        self._debug_level = dist.get_debug_level()
        self._exec_order_data = _ExecOrderData(
            self._debug_level,
            backward_prefetch_limit,
            forward_prefetch_limit,
        )
        self._handles_prefetched: Dict[_HandlesKey, bool] = {}
        # Used for guarding against mistargeted backward prefetches
        self._needs_pre_backward_unshard: Dict[_HandlesKey, bool] = {}
        # Used for guarding against mistargeted forward prefetches
        self._needs_pre_forward_unshard: Dict[_HandlesKey, bool] = {}
        # The data structures use tuples of handles to generalize over the case
        # where a module's forward involves multiple handles.

        # `_state_dict_type` controls the `state_dict()` behavior, which is
        # implemented using post-save and pre-load hooks
        self._state_dict_type = StateDictType.FULL_STATE_DICT
        self._state_dict_config = FullStateDictConfig()
        self._register_state_dict_hook(self._post_state_dict_hook)
        self._post_state_dict_hook_fn = {
            StateDictType.FULL_STATE_DICT: self._full_post_state_dict_hook,
            StateDictType.LOCAL_STATE_DICT: self._local_post_state_dict_hook,
            StateDictType.SHARDED_STATE_DICT: self._sharded_post_state_dict_hook,
        }
        self._register_load_state_dict_pre_hook(
            self._pre_load_state_dict_hook, with_module=True
        )
        self._pre_load_state_dict_hook_fn = {
            StateDictType.FULL_STATE_DICT: self._full_pre_load_state_dict_hook,
            StateDictType.LOCAL_STATE_DICT: self._local_pre_load_state_dict_hook,
            StateDictType.SHARDED_STATE_DICT: self._sharded_pre_load_state_dict_hook,
        }
        self.register_load_state_dict_post_hook(
            self._post_load_state_dict_hook
        )
        self._post_load_state_dict_hook_fn = {
            StateDictType.FULL_STATE_DICT: self._full_post_load_state_dict_hook,
            StateDictType.LOCAL_STATE_DICT: self._local_post_load_state_dict_hook,
            StateDictType.SHARDED_STATE_DICT: self._sharded_post_load_state_dict_hook,
        }

    def _get_ignored_modules(
        self,
        root_module: nn.Module,
        _ignored_modules: Optional[Iterable[torch.nn.Module]],
    ) -> Set[nn.Module]:
        """
        Checks that ``_ignored_modules`` is an iterable of ``nn.Module`` s
        without any FSDP instances, and returns the modules contained in their
        module subtrees as a :class:`set`. Nested FSDP instances are excluded,
        but their already-computed ignored modules are included.
        """
        if _ignored_modules is None:
            return set()
        msg_prefix = "`ignored_modules` should be an iterable of `torch.nn.Module`s "
        try:
            ignored_root_modules = set(_ignored_modules)
        except TypeError:
            raise TypeError(msg_prefix + f"but got {type(_ignored_modules)}")
        for module in ignored_root_modules:
            if not isinstance(module, torch.nn.Module):
                raise TypeError(msg_prefix + f"but got an iterable with {type(module)}")
            if isinstance(module, FullyShardedDataParallel):
                raise ValueError("`ignored_modules` should not include FSDP modules")
        # Include child modules and exclude nested FSDP modules themselves
        ignored_modules = set(
            child
            for module in ignored_root_modules
            for child in module.modules()
            if not isinstance(child, FullyShardedDataParallel)
        )
        if root_module in ignored_modules:
            warnings.warn(
                "Trying to ignore the top-level module passed into the FSDP "
                "constructor itself will result in all parameters being "
                f"ignored and is not well-supported: {module}"
            )
        # Include nested FSDP modules' ignored modules
        for submodule in root_module.modules():
            if isinstance(submodule, FullyShardedDataParallel):
                assert hasattr(submodule, "_ignored_modules")
                ignored_modules.update(submodule._ignored_modules)
        return ignored_modules

    def _get_ignored_params(
        self,
        root_module: torch.nn.Module,
        ignored_modules: Set[torch.nn.Module],
    ) -> Tuple[Set[torch.nn.Parameter], Set[str]]:
        """
        Returns the parameters of the modules in ``ignored_modules``,
        excluding any :class:`FlatParameter` s, and their fully prefixed names,
        both as :class:`set` s.
        """
        ignored_params = set(
            p
            for m in ignored_modules
            for p in m.parameters()
            if not _is_fsdp_flattened(p)
        )
        # Conservatively include all shared parameters' names
        param_to_unflat_param_names = _get_param_to_unflat_param_names(
            root_module,
            dedup_shared_params=False,
        )
        ignored_param_names = set()
        for param in ignored_params:
            unflat_param_names = param_to_unflat_param_names[param]
            clean_names = []
            for k in unflat_param_names:
                # Clean any module wrapper prefixes in case of nested wrapping
                clean_names.append(clean_tensor_name(k))
            ignored_param_names.update(clean_names)
        return ignored_params, ignored_param_names

    def _get_buffer_names(self, root_module: nn.Module) -> Set[str]:
        """
        Returns the fully prefixed names of all buffers in the module hierarchy
        rooted at ``root_module`` as a class:`set`.
        """

        def module_fn(module: nn.Module, prefix: str, buffer_names: Set[str]):
            for buffer_name, _ in module.named_buffers(recurse=False):
                # Clean module wrapper prefixes in case of nested wrapping
                prefixed_buffer_name = clean_tensor_name(prefix + buffer_name)
                buffer_names.add(prefixed_buffer_name)

        def return_fn(buffer_names: Set[str], *args):
            return buffer_names

        buffer_names: Set[str] = set()
        return _apply_to_modules(
            root_module,
            module_fn,
            return_fn,
            buffer_names,
        )

    def _auto_wrap(
        self,
        auto_wrap_kwargs: Dict[str, Any],
        fsdp_kwargs: Dict[str, Any],
    ) -> None:
        """
        Recursively auto wraps the root module given by the key "module" in
        ``auto_wrap_kwargs`` with the arguments in ``auto_wrap_kwargs`` and
        ``fsdp_kwargs``.

        Precondition: ``auto_wrap_policy`` contains the arguments expected by
        ``_recursive_wrap()``, where ``auto_wrap_policy`` is not ``None``.
        ``fsdp_kwargs`` contains all FSDP arguments except ``module``.
        """
        auto_wrap_policy = auto_wrap_kwargs["auto_wrap_policy"]
        root_module = auto_wrap_kwargs["module"]
        assert auto_wrap_policy is not None
        # For auto wrapping, submodules should not already be wrapped with FSDP
        # since double wrapping is not supported
        for module_name, module in root_module.named_modules():
            if isinstance(module, FullyShardedDataParallel):
                raise ValueError(
                    f"Expected {module_name} to NOT be FullyShardedDataParallel "
                    "if using an `auto_wrap_policy`"
                )
        mixed_precision = fsdp_kwargs["mixed_precision"]
        if mixed_precision is not None and _contains_batchnorm(root_module):
            _override_batchnorm_mixed_precision(root_module)
            auto_wrap_policy = functools.partial(
                _or_policy, policies=[_wrap_batchnorm_individually, auto_wrap_policy]
            )
            warnings.warn(
                "Both mixed precision and an `auto_wrap_policy` were specified "
                "for FSDP, where the wrapped module has batch norm submodules. "
                "The batch norm submodules will be wrapped as separate FSDP "
                "instances with mixed precision disabled since some batch norm "
                "kernels do not support low precision."
            )
            auto_wrap_kwargs["auto_wrap_policy"] = auto_wrap_policy
        _recursive_wrap(**auto_wrap_kwargs, **fsdp_kwargs)

    def _check_single_device_module(
        self,
        module: nn.Module,
        ignored_params: Set[nn.Parameter],
    ) -> None:
        """
        Raises an error if ``module`` has original parameters on multiple
        devices, ignoring the parameters in ``ignored_params``. Thus, after
        this method, the module must be either fully on the CPU or fully on a
        non-CPU device.
        """
        devices = set(
            param.device for param in self._get_orig_params(module, ignored_params)
        )
        if len(devices) > 1:
            raise RuntimeError(
                f"FSDP only supports single device modules but got params on {devices}"
            )

    def _get_device_from_device_id(
        self,
        device_id: Optional[Union[int, torch.device]],
    ) -> Optional[torch.device]:
        """
        """
        if device_id is None:
            return None
        device = (
            device_id
            if isinstance(device_id, torch.device)
            else torch.device(device_id)
        )
        if device == torch.device("cuda"):
            warnings.warn(
                f"FSDP got the argument `device_id` {device_id} on rank "
                f"{self.rank}, which does not have an explicit index. "
                f"FSDP will use the current device {torch.cuda.current_device()}. "
                "If this is incorrect, please explicitly call `torch.cuda.set_device()` "
                "before FSDP initialization or pass in the explicit device "
                "index as the `device_id` argument."
            )
            device = torch.device("cuda", torch.cuda.current_device())
        return device

    def _materialize_module(
        self,
        module: nn.Module,
        param_init_fn: Optional[Callable[[nn.Module], None]],
        ignored_params: Set[nn.Parameter],
        device_from_device_id: Optional[torch.device],
    ) -> None:
        """
        Materializes the wrapped module ``module`` in place if needed: either
        if the module has parameters that use meta device or are torchdistX
        fake tensors.

        This method uses ``param_init_fn`` to materialize the module if the
        function is not ``None`` and falls back to default behavior otherwise.
        For meta device, this moves the module to ``device_from_device_id`` if
        it is not ``None`` or the current device otherwise and calls
        ``reset_parameters()``, and for torchdistX fake tensors, this calls
        ``deferred_init.materialize_module()``.
        """
        is_meta_module = any(p.is_meta for p in self._get_orig_params(module, ignored_params))
        is_torchdistX_deferred_init = (
            not is_meta_module
            and _TORCHDISTX_AVAIL
            and any(fake.is_fake(p) for p in self._get_orig_params(module, ignored_params))
        )
        if (
            is_meta_module or is_torchdistX_deferred_init
        ) and param_init_fn is not None:
            if not callable(param_init_fn):
                raise ValueError(
                    f"Expected {param_init_fn} to be callable but got {type(param_init_fn)}"
                )
            param_init_fn(module)
        elif is_meta_module:
            # Run default meta device initialization
            materialization_device = device_from_device_id or torch.cuda.current_device()
            module.to_empty(device=materialization_device)
            try:
                with torch.no_grad():
                    module.reset_parameters()
            except BaseException as e:
                warnings.warn(
                    "Unable to call `reset_parameters()` for module on meta "
                    f"device with error {str(e)}. Please ensure your "
                    "module implements a `reset_parameters()` method."
                )
                raise e
        elif is_torchdistX_deferred_init:
            # Run default torchdistX initialization
            deferred_init.materialize_module(
                module,
                check_fn=lambda k: not isinstance(k, FullyShardedDataParallel),
            )

    def _move_module_to_device(
        self,
        module: nn.Module,
        ignored_params: Set[nn.Parameter],
        device_from_device_id: Optional[torch.device],
    ):
        """
        Moves ``module`` depending on ``device_from_device_id`` and its current
        device. This includes moving ignored modules' parameters.

        - If ``device_from_device_id`` is not ``None``, then this moves
        ``module`` to the device.
        - If ``device_from_device_id`` is ``None``, then this does not move
        ``module`` but warns the user if it is on CPU.

        Precondition: ``_check_single_device_module()``.
        """
        cpu_device = torch.device("cpu")
        param = next(self._get_orig_params(module, ignored_params), None)
        if param is None:
            return  # no original parameters to manage
        if device_from_device_id is not None:
            if param.device == cpu_device:
                # NOTE: This includes moving ignored modules' parameters.
                module = module.to(device_from_device_id)
                # TODO: This is a temporary fix to move already- constructed
                # `FlatParameter`s back to CPU if needed. This is needed to
                # make CPU offload work with `device_id`.
                for submodule in module.modules():
                    if (
                        isinstance(submodule, FullyShardedDataParallel)
                        and submodule.cpu_offload.offload_params
                    ):
                        with torch.no_grad():
                            for handle in submodule._handles:
                                handle.flat_param_to(torch.device("cpu"))
        elif param.device == cpu_device:
            warnings.warn(
                "Module is put on CPU and will thus have flattening and sharding"
                " run on CPU, which is less efficient than on GPU. We recommend passing in "
                "`device_id` argument which will enable FSDP to put module on GPU device,"
                " module must also be on GPU device to work with `sync_module_states=True` flag"
                " which requires GPU communication."
            )

    def _get_compute_device(
        self,
        module: nn.Module,
        ignored_params: Set[nn.Parameter],
        device_from_device_id: Optional[torch.device],
    ) -> torch.device:
        """
        Determines and returns this FSDP instance's compute device. If the
        module is already on a non-CPU device, then the compute device is that
        non-CPU device. If the module is on CPU, then the compute device is the
        current device.

        Since this method should be called after materializing the module, any
        non-CPU device should not be meta device. For now, the compute device
        is always a CUDA GPU device with its explicit index.

        Precondition: ``_check_single_device_module()`` and
        ``_move_module_to_device()``.
        """
        # If the module is on GPU already, then that GPU device has priority
        # over the current device
        param = next(self._get_orig_params(module, ignored_params), None)
        if param is not None and param.device.type == "cuda":
            compute_device = param.device
        else:
            compute_device = torch.device("cuda", torch.cuda.current_device())
        if (
            device_from_device_id is not None
            and compute_device != device_from_device_id
        ):
            raise ValueError(
                "Inconsistent compute device and `device_id` on rank "
                f"{self.rank}: {compute_device} vs {device_from_device_id}"
            )
        return compute_device

    def _sync_module_states(
        self, module: nn.Module, params: List[nn.Parameter]
    ) -> None:
        """
        Synchronizes module states (i.e. parameters ``params`` and all
        not-yet-synced buffers) by broadcasting from rank 0 to all ranks.

        Precondition: ``sync_module_states == True`` and ``self.process_group``
        has been set.
        """
        if params and any(param.device == torch.device("cpu") for param in params):
            raise ValueError(
                "Module has CPU parameters, but sync_module_states=True is specified."
                "This only works for GPU module, please specify `device_id` argument or move"
                " module to GPU before init."
            )
        module_states: List[torch.Tensor] = []
        # TODO (awgu): When exposing the original parameters, we need to also
        # use this attribute to prevent re-synchronizing parameters.
        for buffer in module.buffers():
            # Avoid re-synchronizing buffers in case of nested wrapping
            if not getattr(buffer, "_fsdp_synced", False):
                buffer._fsdp_synced = True
                module_states.append(buffer.detach())
        module_states.extend(param.detach() for param in params)
        _sync_params_and_buffers(
            self.process_group, module_states, _PARAM_BROADCAST_BUCKET_SIZE, src=0,
        )

    def _get_orig_params(
        self,
        module: nn.Module,
        ignored_params: Set[nn.Parameter],
    ) -> Iterator[nn.Parameter]:
        """
        Returns an iterator over the original parameters in ``module``,
        ignoring the parameters in ``ignored_params``, any ``FlatParameter``
        s (which may be present due to nested FSDP wrapping), and any original
        parameters already flattened (only relevant when using the original
        parameters).
        """
        param_gen = module.parameters()
        try:
            while True:
                param = next(param_gen)
                if param not in ignored_params and not _is_fsdp_flattened(param):
                    yield param
        except StopIteration:
            pass

    def _check_orig_params_flattened(self, ignored_params: Set[nn.Parameter]) -> None:
        """
        Checks that all original parameters have been flattened and hence made
        invisible to ``named_parameters()``. This should be called as a sanity
        check after flattening the wrapped module's parameters.
        """
        for param_name, param in self.named_parameters():
            if param not in ignored_params and not _is_fsdp_flattened(param):
                raise RuntimeError(
                    f"Found an unflattened parameter: {param_name}; "
                    f"{param.size()} {param.__class__}"
                )

    def _register_param_handle(self, handle: FlatParamHandle) -> None:
        """Registers the parameter handle to this FSDP instance."""
        if handle not in self._handles:
            self._handles.append(handle)

    def _unshard(
        self,
        handles: List[FlatParamHandle],
    ) -> None:
        """
        Unshards the handles in ``handles``. If the handles are in
        :meth:`summon_full_params` and are using mixed precision, then they are
        forced to full precision.

        Postcondition: Each handle's ``FlatParameter`` 's data is the padded
        unsharded flattened parameter on the compute device.
        """
        if not handles:
            return
        if self.limit_all_gathers:
            event = self._free_event_queue.dequeue_if_needed()
            if event:
                event.synchronize()
        any_ran_pre_unshard = False
        with torch.cuda.stream(self._streams["pre_all_gather"]):
            for handle in handles:
                ran_pre_unshard = handle.pre_unshard()
                any_ran_pre_unshard = any_ran_pre_unshard or ran_pre_unshard
        if any_ran_pre_unshard:
            self._streams["all_gather"].wait_stream(self._streams["pre_all_gather"])
        with torch.cuda.stream(self._streams["all_gather"]):
            for handle in handles:
                handle.unshard()
                handle.post_unshard()

    def _reshard(
        self,  # unused
        handles: List[FlatParamHandle],
        free_unsharded_flat_params: List[bool],
    ) -> None:
        """
        Reshards the handles in ``handles``. ``free_unsharded_flat_params``
        should have the same length as ``handles``, and each element should
        give whether the corresponding handle should free its padded unsharded
        flattened parameter.
        """
        if not handles:
            return
        p_assert(
            len(handles) == len(free_unsharded_flat_params),
            "Expects both lists to have equal length but got "
            f"{len(handles)} and {len(free_unsharded_flat_params)}"
        )
        for handle, free_unsharded_flat_param in zip(
            handles,
            free_unsharded_flat_params,
        ):
            handle.reshard(free_unsharded_flat_param)
            if self.limit_all_gathers and free_unsharded_flat_param:
                free_event = torch.cuda.Event()
                free_event.record()
                self._free_event_queue.enqueue(free_event)
            handle.post_reshard()
        # Since we prefetch entire handles keys at a time, conservatively mark
        # the entire key as no longer prefetched once we free at least one
        handles_key = tuple(handles)
        if any(free_unsharded_flat_params):
            self._handles_prefetched.pop(handles_key, None)

    def _unshard_grads(self, handles: List[FlatParamHandle]) -> None:
        for handle in handles:
            handle.unshard_grad()

    def _reshard_grads(self, handles: List[FlatParamHandle]) -> None:
        for handle in handles:
            handle.reshard_grad()

    @property
    def module(self) -> nn.Module:
        """
        Returns the wrapped module (like :class:`DistributedDataParallel`).
        """
        return self._fsdp_wrapped_module

    @property
    def _has_params(self) -> bool:
        """Returns whether this FSDP instance manages any parameters."""
        return hasattr(self, "_handles") and len(self._handles) > 0

    @property
    def _flat_param(self) -> Optional[FlatParameter]:
        return self._handles[0].flat_param if self._handles else None

    def __getattr__(self, name: str) -> Any:
        """Forward missing attributes to the wrapped module."""
        try:
            return super().__getattr__(name)  # defer to nn.Module's logic
        except AttributeError:
            return getattr(self._fsdp_wrapped_module, name)

    def __getitem__(self, key: int) -> Any:
        """Forward indexing calls in case the module is an ``nn.Sequential``."""
        return self._fsdp_wrapped_module.__getitem__(key)  # type: ignore[operator]

    def check_is_root(self) -> bool:
        self._lazy_init()
        assert self._is_root is not None
        return self._is_root

    @staticmethod
    def fsdp_modules(
        module: nn.Module,
        root_only: bool = False,
    ) -> List["FullyShardedDataParallel"]:
        """
        Returns all nested FSDP instances, possibly including ``module`` itself
        and only including FSDP root modules if ``root_only=True``.

        Args:
            module (torch.nn.Module): Root module, which may or may not be an
                ``FSDP`` module.
            root_only (bool): Whether to return only FSDP root modules.
                (Default: ``False``)

        Returns:
            List[FullyShardedDataParallel]: FSDP modules that are nested in
            the input ``module``.
        """
        return [
            submodule for submodule in module.modules()
            if isinstance(submodule, FullyShardedDataParallel) and
            (not root_only or submodule.check_is_root())
        ]

    def apply(self, fn: Callable[[nn.Module], None]) -> "FullyShardedDataParallel":
        r"""Applies ``fn`` recursively to every submodule (as returned by ``.children()``)
        as well as self. Typical use includes initializing the parameters of a model
        (see also :ref:`nn-init-doc`).

        Compared to ``torch.nn.Module.apply``, this version additionally gathers
        the full parameters before applying ``fn``. It should not be called from
        within another ``summon_full_params`` context.

        Args:
            fn (:class:`Module` -> None): function to be applied to each submodule

        Returns:
            Module: self
        """
        uninitialized = self._is_root is None
        self._assert_state(TrainingState_.IDLE)
        with self._summon_full_params(recurse=False, writeback=True):
            ret = super().apply(fn)

        # Reset lazy init that might be called by _summon_full_params, since
        # it could have set is_root incorrectly for non-root FSDP instances.
        if uninitialized and self._is_root:
            for module in self.fsdp_modules(self):
                module._reset_lazy_init()

        return ret

    def _mixed_precision_enabled_for_params(self) -> bool:
        """
        Whether user explicitly enabled mixed precision for
        parameters or not.
        """
        return self.mixed_precision.param_dtype is not None

    def _mixed_precision_enabled_for_buffers(self) -> bool:
        """
        Whether user explicitly enabled mixed precision for
        buffers or not.
        """
        return self.mixed_precision.buffer_dtype is not None

    def _mixed_precision_enabled_for_reduce(self) -> bool:
        """
        Whether user explicitly enabled mixed precision for
        gradient reduction or not.
        """
        return self.mixed_precision.reduce_dtype is not None

    def _mixed_precision_keep_low_precision_grads(self) -> bool:
        return (
            self.mixed_precision is not None
            and self.mixed_precision.keep_low_precision_grads
        )

    def _low_precision_hook_enabled(self) -> bool:
        """
        Wether a low precision hook is registered or not.
        """
        return (
            self._communication_hook is not None
            and self._communication_hook in LOW_PRECISION_HOOKS
        )

    def _cast_fp_inputs_to_dtype(
        self, dtype: torch.dtype, *args: Any, **kwargs: Any
    ) -> Tuple[Any, Any]:
        """
        Casts floating point tensors in ``args`` and ``kwargs`` to the
        precision given by ``dtype``, while respecting the existing
        ``requires_grad`` on the tensors.
        """
        def cast_fn(x: torch.Tensor) -> torch.Tensor:
            if not torch.is_floating_point(x):
                return x
            y = x.to(dtype)
            # Explicitly copy over `requires_grad` since this runs inside
            # `torch.no_grad()`
            if x.is_leaf:
                y.requires_grad = x.requires_grad
            return y

        with torch.no_grad():
            return (
                _apply_to_tensors(cast_fn, args),
                _apply_to_tensors(cast_fn, kwargs)
            )

    def _cast_buffers(
        self,
        device: Optional[torch.device] = None,
        dtype: Optional[Dict[str, torch.dtype]] = None,
        memo: Optional[Set] = None,
        recurse: bool = True,
    ) -> None:
        """Move all buffers to the given *device* and *dtype*.
        If *device* is not given, then it will default to
        ``self.compute_device``, otherwise buffer will be moved to ``device``.
        In the case of nested FSDP instances, we will respect the child instance's
        ``compute_device`` configuration.
        If *dtype* is given, it must be a mapping of buffer name to buffer dtype,
            and this argument is currently only given to restore back to original
            buffer types during checkpoint. If *dtype* is not given, and we are
            in mixed precision training, the buffer will be cast to buffer_dtype,
            otherwise the buffer will not be cast.
        Args:
            device (torch.device, Optional):
                device to cast buffers to (defaults to compute_device)
            dtype: (Dict[str, torch.dtype], Optional):
                Mapping of buffer name to their dtype to cast to.
            memo (Set, Optional):
                set of modules that have already been processed
            recurse (bool, Optional):
                Whether to call _cast_buffers recursively on nested FSDP
                instances (default is True).
        """
        if memo is None:
            memo = set()
        for module in self.modules():
            if module is not self and isinstance(module, FullyShardedDataParallel) and recurse:
                # Allow any child FSDP instances to handle their own buffers.
                module._cast_buffers(device=device, dtype=dtype, memo=memo, recurse=recurse)
            elif module not in memo:
                memo.add(module)
                for name, buf in module.named_buffers(recurse=False):
                    if buf is None:
                        continue
                    buf = buf.to(device=device or self.compute_device)
                    if name not in self._buffer_name_to_orig_dtype:
                        self._buffer_name_to_orig_dtype[name] = buf.dtype
                    # If given, cast buffer to the given dtype. This is used to
                    # suppport mixed precision for buffers
                    # (given by self.mixed_precision.buffer_dtype) and also used
                    # to restore the buffer dtype to the original precision for
                    # state_dict() calls.
                    # Note that non-floating point buffers are not casted.
                    if torch.is_floating_point(buf):
                        # We are restoring the original buffer type in
                        # preparation for checkpoint.
                        if dtype:
                            buf = buf.to(dtype=dtype[name])
                        # Note that we don't pass in self.mixed_precision.buffer_dtype
                        # recursively into _cast_buffers, as we want to respect
                        # mp config for child FSDP instances.
                        elif self._mixed_precision_enabled_for_buffers():
                            buf = buf.to(self.mixed_precision.buffer_dtype)

                    setattr(module, name, buf)

    def _reset_lazy_init(self) -> None:
        """
        Reset instance so :func:`_lazy_init` will run on the next forward.
        """
        self._is_root: Optional[bool] = None
        for p in self.params:
            if hasattr(p, "_local_shard"):
                # We only need to `del` `_local_shard` because
                # `_init_param_attributes()` gates the logic based on its
                # existence (and not any of the other attributes).
                del p._local_shard  # type: ignore[attr-defined]

    def _lazy_init(self) -> None:
        """
        Performs initialization lazily, typically right before the first
        forward pass. The laziness is needed to ensure that the parameter
        device/dtype and the FSDP hierarchy have finalized.

        This method's actual logic only runs on the root FSDP instance, which
        performs initialization for all non-root FSDP instances to avoid
        partial initialization.
        """
        if self._is_root is not None:
            return  # no-op: already initialized
        if not torch.cuda.is_available():
            # Allow the FSDP constructor to run even with CUDA but check this
            # once we start real execution
            raise RuntimeError("FSDP does not support CPU only execution")
        # The following logic is only run on the root FSDP instance since it
        # will set `_is_root=False` for the non-root instances
        self._is_root = True
        self._assert_state(TrainingState_.IDLE)
        self._init_streams()
        self._cast_buffers(recurse=True)
        for handle in self._handles:
            self._init_param_attributes(handle)
        self._exec_order_data.init(self, self.process_group)
        # Initialize non-root FSDP instances and share attributes from the root
        # to non-root instances
        inconsistent_limit_all_gathers = False
        for fsdp_module in self.fsdp_modules(self):
            if fsdp_module is not self:
                # Relax the assert for non-root FSDP instances in case the
                # nested initialized module is wrapped again in FSDP later (e.g.
                # after training to run inference)
                assert fsdp_module._is_root is None or not fsdp_module._is_root, (
                    "Non-root FSDP instance's `_is_root` should not have been "
                    "set yet or should have been set to `False`"
                )
                fsdp_module._is_root = False
                fsdp_module._streams = self._streams
                fsdp_module._exec_order_data = self._exec_order_data
                if fsdp_module.limit_all_gathers != self.limit_all_gathers:
                    # Prefer the root's value
                    inconsistent_limit_all_gathers = True
                    fsdp_module.limit_all_gathers = self.limit_all_gathers
                fsdp_module._free_event_queue = self._free_event_queue
                fsdp_module._handles_prefetched = self._handles_prefetched
                fsdp_module._needs_pre_backward_unshard = self._needs_pre_backward_unshard
                for handle in fsdp_module._handles:
                    fsdp_module._init_param_attributes(handle)
        if inconsistent_limit_all_gathers:
            warnings.warn(
                "Found inconsistent `limit_all_gathers` values across FSDP "
                f"instances on rank {self.rank}. Using the root FSDP's value "
                f"of {self.limit_all_gathers} for all instances."
            )

    # TODO (awgu): Move this to the `FlatParamHandle` class later
    @torch.no_grad()
    def _init_param_attributes(self, handle: FlatParamHandle) -> None:
        """
        We manage several attributes on each Parameter instance.
        A few attributes are set here:
            ``_local_shard``: a single shard of the parameter. This is needed to
                recover the shard after rebuilding full parameter in forward
                and backward.
            ``_full_param_padded``: the full weight (padded to be evenly
                divisible by ``world_size``), used for computation in the
                forward and backward pass. It is initialized with the
                appropriate size and then has its storage freed. This will be
                resized in place and only materialized (via all-gather) as needed.
        Another attribute is set by :func:`_register_post_backward_hooks`:
            ``_post_backward_hook_state``: it holds the parameter's AccumulateGrad object
                and the registered post hook handle.
        """
        p = handle.flat_param
        # If _local_shard has been set in the first lazy init and
        # current parameter is pointed to _local_shard, no need to
        # set the _local_shard again.
        if hasattr(p, "_local_shard"):
            # If CPU offloading, p._local_shard should have been placed on CPU
            # during its first lazy construction.
            if self.cpu_offload.offload_params:
                assert p._local_shard.device == torch.device(  # type: ignore[attr-defined]
                    "cpu"
                ), (
                    "Expected p._local_shard to be on CPU, "  # type: ignore[attr-defined]
                    f"but it's on {p._local_shard.device}"  # type: ignore[attr-defined]
                )
            return

        # A single shard of the parameters. Also makes p._local_shard to be on
        # CPU if we are CPU offloading, since p.data would be on CPU during
        # init.
        if self.cpu_offload.offload_params:
            assert p.device == torch.device("cpu"), (
                "Expected param to be on CPU when cpu_offloading is enabled. "
                "If CPU offloading is enabled correctly, you may be "
                "accidentally moving the model to CUDA after FSDP initialization."
            )
        p._local_shard = p.data  # type: ignore[attr-defined]
        # If CPU offloading, pin the memory to enable faster CPU -> GPU device
        # transfer.
        if self.cpu_offload.offload_params:
            assert p._local_shard.device == torch.device("cpu")  # type: ignore[attr-defined]
            p._local_shard = p._local_shard.pin_memory()  # type: ignore[attr-defined]
            # When offloading parameters, also move the grad shard to CPU during
            # backward pass. In this case, it's important to pre-allocate the
            # CPU grad shard in pinned memory so that we can do a non-blocking
            # transfer.
            p._cpu_grad = torch.zeros_like(  # type: ignore[attr-defined]
                p, device=torch.device("cpu")
            ).pin_memory()

        # If mixed_precision, maintain reduced precision param shard on
        # compute_device for computation in fwd/bwd. We resize storage to 0 here
        # and rematerialize before building the full param when needed. After
        # fwd/bwd, it is freed and we only hold on to the full precision shard.
        # As a result, this reduced precision shard is not allocated if we are
        # not in the forward/backward pass.
        if (
            self._mixed_precision_enabled_for_params()
        ):
            p._mp_shard = torch.zeros_like(
                p._local_shard,
                device=self.compute_device,
                dtype=self.mixed_precision.param_dtype
            )
            _free_storage(p._mp_shard)

        # We also maintain a full-sized parameter of type self.compute_dtype.
        # We resize the storage to size 0 at init (here) and only materialize
        # as needed. The storage may contain padding elements so that it is
        # evenly divisible by world_size, although these padding elements will
        # be removed before the relevant computation.
        if handle.uses_sharded_strategy:  # type: ignore[attr-defined]
            # We set p._full_param_padded's dtype to the desired parameter dtype
            # in the case of mixed precision. This is so that when we all_gather
            # into full_param_padded it can occur without issues and result in
            # full_param_padded having the expected param_dtype.
            full_param_dtype = (
                p.dtype if not self._mixed_precision_enabled_for_params()
                else self.mixed_precision.param_dtype
            )
            p._full_param_padded = torch.zeros(  # type: ignore[attr-defined]
                p.numel() * self.world_size,
                device=self.compute_device,
                dtype=full_param_dtype,
            )
            p._padded_unsharded_size = p._full_param_padded.size()  # type: ignore[attr-defined]
            _free_storage(p._full_param_padded)  # type: ignore[attr-defined]

            if self._mixed_precision_enabled_for_params():
                p._full_prec_full_param_padded = torch.zeros(  # type: ignore[attr-defined]
                    p.numel() * self.world_size,
                    device=self.compute_device,
                    dtype=p.dtype,  # full precision
                )
                _free_storage(p._full_prec_full_param_padded)

        # Track whether the `FlatParameter`'s post-backward hook has been
        # called for validation in `_wait_for_post_backward()`
        p._post_backward_called = False

    def _init_streams(self) -> None:
        """Initializes CUDA streams for overlapping data transfer and
        computation. This should only be called on the root FSDP instance."""
        assert self._is_root
        assert torch.cuda.is_available()
        # Stream for all-gathering parameters.
        self._streams["all_gather"] = torch.cuda.Stream()
        # Stream for overlapping grad reduction with the backward pass.
        self._streams["post_backward"] = torch.cuda.Stream()
        # Stream for pre-all-gather copies (e.g. H2D or precision cast).
        self._streams["pre_all_gather"] = torch.cuda.Stream()

    def _wait_for_previous_optim_step(self) -> None:
        """
        The root :class:`FullyShardedDataParallel` instance needs to
        synchronize with the default stream to ensure that the previous
        optimizer step is done.
        """
        if not self._is_root:
            return
        current_stream = torch.cuda.current_stream()
        self._streams["all_gather"].wait_stream(current_stream)
        # Having the pre-all-gather stream wait for the current stream even if
        # we do not leverage the pre-all-gather stream is tolerable since this
        # only runs once per iteration
        self._streams["pre_all_gather"].wait_stream(current_stream)

    def _prefetch_handles(
        self,
        current_handles_key: _HandlesKey,
    ) -> None:
        """
        Prefetches the next handles if needed (without synchronization). An
        empty handles key cannot prefetch.
        """
        if not current_handles_key:
            return
        handles_to_prefetch = self._get_handles_to_prefetch(current_handles_key)
        for handles_key in handles_to_prefetch:
            # Prefetch the next set of handles without synchronizing to allow
            # the sync to happen as late as possible to maximize overlap
            self._unshard(handles_key)
            self._handles_prefetched[handles_key] = True

    def _get_handles_to_prefetch(
        self,
        current_handles_key: _HandlesKey,
    ) -> List[_HandlesKey]:
        """
        Returns a :class:`list` of the handles keys to prefetch for the next
        module(s), where ``current_handles_key`` represents the current module.

        "Prefetching" refers to running the unshard logic early (without
        synchronization), and the "next" modules depend on the recorded
        execution order and the current training state.
        """
        training_state = self._get_training_state(current_handles_key)
        valid_training_states = (
            HandleTrainingState.BACKWARD_PRE,
            HandleTrainingState.BACKWARD_POST,
            HandleTrainingState.FORWARD,
        )
        p_assert(
            training_state in valid_training_states,
            f"Prefetching is only supported in {valid_training_states} but "
            f"currently in {training_state}"
        )
        eod = self._exec_order_data
        target_handles_keys: List[_HandlesKey] = []
        if (
            (
                training_state == HandleTrainingState.BACKWARD_PRE
                and self.backward_prefetch == BackwardPrefetch.BACKWARD_PRE
            )
            or (
                training_state == HandleTrainingState.BACKWARD_POST
                and self.backward_prefetch == BackwardPrefetch.BACKWARD_POST
            )
        ):
            target_handles_keys = [
                target_handles_key for target_handles_key in
                eod.get_handles_to_backward_prefetch(current_handles_key)
                if self._needs_pre_backward_unshard.get(target_handles_key, False)
                and not self._handles_prefetched.get(target_handles_key, False)
            ]
        elif (
            training_state == HandleTrainingState.FORWARD
            and self.forward_prefetch
        ):
            target_handles_keys = [
                target_handles_key for target_handles_key in
                eod.get_handles_to_forward_prefetch(current_handles_key)
                if self._needs_pre_forward_unshard.get(target_handles_key, False)
                and not self._handles_prefetched.get(target_handles_key, False)
            ]
        return target_handles_keys

    def _get_training_state(
        self,
        handles_key: _HandlesKey,
    ) -> HandleTrainingState:
        """Returns the training state of the handles in ``handles_key``."""
        p_assert(len(handles_key) > 0, "Expects a non-empty handles key")
        training_states = set(handle._training_state for handle in handles_key)
        p_assert(
            len(training_states) == 1,
            f"Expects uniform training state but got {training_states}"
        )
        return next(iter(training_states))

    @staticmethod
    @contextlib.contextmanager
    def state_dict_type(
        module: nn.Module,
        state_dict_type: StateDictType,
        state_dict_config: Optional[StateDictConfig] = None,
    ) -> Generator:
        """
        A context manager to set the ``state_dict_type`` of all the descendant
        FSDP modules of the target module. The target module does not have to
        be a FSDP module. If the target module is a FSDP module, its
        ``state_dict_type`` will also be changed.

        .. note:: This API should be called for only the top-level (root)
            module.

        .. note:: This API enables users to transparently use the conventional
            ``state_dict`` API to take model checkpoints in cases where the
            root FSDP module is wrapped by another ``nn.Module``. For example,
            the following will ensure ``state_dict``  is called on all non-FSDP
            instances, while dispatching into `local_state_dict` implementation
            for FSDP:

        Example::

            >>> # xdoctest: +SKIP("undefined variables")
            >>> model = DDP(FSDP(...))
            >>> with FSDP.state_dict_type(model, StateDictType.LOCAL_STATE_DICT):
            >>>     checkpoint = model.state_dict()

        Args:
            module (torch.nn.Module): Root module.
            state_dict_type (StateDictType): the desired ``state_dict_type`` to set.
        """
        prev_state_dict_type = None
        prev_state_dict_config = None
        # Use default config a state_dict config is not set.
        if state_dict_config is None:
            state_dict_config = _state_dict_type_to_config[state_dict_type]()
        for submodule in FullyShardedDataParallel.fsdp_modules(module):
            if prev_state_dict_type is None:
                prev_state_dict_type = submodule._state_dict_type
            if prev_state_dict_config is None:
                prev_state_dict_config = submodule._state_dict_config
            if prev_state_dict_type != submodule._state_dict_type:
                raise RuntimeError("All FSDP module should the same state_dict_type.")
            if type(prev_state_dict_config) != type(submodule._state_dict_config):
                raise RuntimeError(
                    "All FSDP modules should have the same type of state_dict_config."
                )

            expected_state_dict_config_type = _state_dict_type_to_config[state_dict_type]
            if expected_state_dict_config_type != type(state_dict_config):
                raise RuntimeError(
                    f"Expected state_dict_config of type {expected_state_dict_config_type} but got {type(state_dict_config)}"
                )
            submodule._state_dict_type = state_dict_type
            submodule._state_dict_config = state_dict_config
        try:
            yield
        finally:
            assert prev_state_dict_type is not None  # Avoid mypy warning
            assert prev_state_dict_config is not None  # Avoid mypy warning
            for submodule in FullyShardedDataParallel.fsdp_modules(module):
                submodule._state_dict_type = prev_state_dict_type
                submodule._state_dict_config = prev_state_dict_config

    def _convert_to_wrapped_module_name(self, module_name: str) -> str:
        module_name = module_name.replace(f"{FSDP_PREFIX}", "")
        module_name = module_name.replace(f"{FSDP_WRAPPED_MODULE}", "")
        if module_name:
            module_name = f"{module_name}."
        # Activation checkpoint adds a prefix that has to be
        # removed as well.
        module_name = module_name.replace(
            f"{checkpoint_wrapper._CHECKPOINT_PREFIX}.", ""
        )
        return module_name

    @property
    def _param_fqns(self) -> Iterator[Tuple[str, str, str]]:
        if not self._has_params:
            return
        for param_name, module_name in (
            self._handles[0].parameter_module_names()
<<<<<<< HEAD
=======
        ):
            module_name = self._convert_to_wrapped_module_name(module_name)
            fqn = f"{module_name}{param_name}"
            yield fqn, param_name, module_name

    @property
    def _shared_param_fqns(self) -> Iterator[Tuple[str, str, str]]:
        for param_name, module_name in (
            self._handles[0].shared_parameter_module_names()
>>>>>>> b40f4434
        ):
            module_name = self._convert_to_wrapped_module_name(module_name)
            fqn = f"{module_name}{param_name}"
            yield fqn, param_name, module_name

    def _full_post_state_dict_hook(
        self,
        state_dict: Dict[str, Any],
        prefix: str,
    ) -> Dict[str, Any]:
        """
        Hook that runs after model.state_dict() is called before returning result to
        user. For FSDP, we may have to clone the tensors in state_dict as params go
        back to sharded version after _summon_full_params ends, and also remove
        the ``FSDP_WRAPPED_MODULE`` prefix.
        """
        _replace_by_prefix(state_dict, prefix + f"{FSDP_PREFIX}", prefix)
        self._assert_state([TrainingState_.SUMMON_FULL_PARAMS])
        # Return early for trivial cases
        if not state_dict or not self._has_params:
            return state_dict

        # If a rank has already exited the `summon_full_params()` context here
        # (e.g. when `rank0_only=True` and `rank != 0`), then the rank only
        # needed to participate in the all-gather and does not need to save the
        # state dict. For `use_orig_params=False`, we can check this via
        # `FlatParameter` registration.
        # TODO: For `use_orig_params=True`, we check for the reshard upon
        # exiting `summon_full_params()` via the parameter shape. However, for
        # `NO_SHARD`, we cannot tell from the shape, so we do not return early.
        if (
            (
                not self._use_orig_params
                and FLAT_PARAM in self.module._parameters
            )
            or (
                self._use_orig_params
                and self._handles
                and self._handles[0].uses_sharded_strategy
                and self._handles[0].is_sharded(self._handles[0].flat_param)
            )
        ):
            return state_dict

        offload_to_cpu = self._state_dict_config.offload_to_cpu
        cpu_device = torch.device("cpu")

        # Loop only the parameters saved in this instance's wrapped module to
        # avoid processing buffers.
        for fqn, param_name, module_name in self._param_fqns:
            fqn = f"{prefix}{fqn}"
            clean_key = fqn
            clean_prefix = clean_tensor_name(prefix)
            # Strip prefix out of key if needed as buffer names and param names
            # do not have prefix considered as they are not computed in `state_dict`
            # call.
            if clean_key.startswith(clean_prefix):
                clean_key = clean_key[len(clean_prefix):]

            # Clone non-ignored parameters before exiting the
            # `_summon_full_params()` context
            assert fqn in state_dict, (
                f"FSDP assumes {fqn} is in the state_dict but the state_dict "
                f"only has {state_dict.keys()}. prefix={prefix}, "
                f"module_name={module_name} param_name={param_name} rank={self.rank}."
            )
            if clean_key not in self._ignored_param_names and \
                    not getattr(state_dict[fqn], "_has_been_cloned", False):
                try:
                    state_dict[fqn] = state_dict[fqn].clone().detach()
                    state_dict[fqn]._has_been_cloned = True  # type: ignore[attr-defined]
                except BaseException as e:
                    warnings.warn(
                        f"Failed to clone() tensor with name {fqn} on rank {self.rank}. "
                        "This may mean that this state_dict entry could point to invalid memory "
                        "regions after returning from state_dict() call if this "
                        "parameter is managed by FSDP. Please check clone "
                        f"implementation of {fqn}. Error: {str(e)}"
                    )

        # Offload the buffer to CPU if needed -- we do not do this in
        # `_summon_full_params()` since without care, that would free
        # the original buffer's GPU memory and require reallocating
        # that memory later; this only affects the state dict's buffer
        # variable and leaves the original buffer's GPU memory intact
        if offload_to_cpu:
            for clean_key in self._buffer_names:
                # This is a hack to support activation checkpoint.
                clean_key = clean_key.replace(
                    f"{checkpoint_wrapper._CHECKPOINT_PREFIX}.", ""
                )
                fqn = f"{prefix}{clean_key}"
                if fqn not in state_dict:
                    # A buffer can be registered as non-persistent.
                    continue
                if state_dict[fqn].device != cpu_device:
                    state_dict[fqn] = state_dict[fqn].to(cpu_device)
        return state_dict

    def _local_post_state_dict_hook(
        self,
        state_dict: Dict[str, Any],
        prefix: str,
    ) -> Dict[str, Any]:
        """
        This hook create a ShardedTensor from the local flat_param and replace
        the state_dict[f"{prefix}{FLAT_PARAM}] with the ShardedTensor. No copy
        will happen. The underlying storage is the same.
        """
        _replace_by_prefix(state_dict, f"{prefix}{FSDP_PREFIX}", prefix)
        if not self._has_params:
            return state_dict

        # state_dict[f"{prefix}{FLAT_PARAM}"] exists and has the same tensor
        # value as the flat_param but it is a pure Tensor because
        # nn.Module.state_dict() will detach the parameter. Therefore, we need
        # to get flat_param to get the metadata.
        assert self._handles, "Should have returned early"
        flat_param = self._handles[0].flat_param
        # Construct a ShardedTensor from the flat_param.
        full_numel = flat_param._unpadded_unsharded_size.numel()  # type: ignore[attr-defined]
        shard_offset = flat_param.numel() * self.rank
        valid_data_size = flat_param.numel() - flat_param._shard_numel_padded
        if valid_data_size > 0 and flat_param._shard_numel_padded > 0:
            flat_param = flat_param.narrow(0, 0, valid_data_size)
        local_shards = [
            Shard.from_tensor_and_offsets(flat_param, [shard_offset], self.rank)
        ]
        sharded_tensor = init_from_local_shards(
            local_shards, full_numel, process_group=self.process_group
        )  # type: ignore[assignment]
        if self._state_dict_config.offload_to_cpu:
            sharded_tensor = sharded_tensor.cpu()
        state_dict[f"{prefix}{FLAT_PARAM}"] = sharded_tensor
        return state_dict

    @torch.no_grad()
    def _sharded_post_state_dict_hook(
        self,
        state_dict: Dict[str, Any],
        prefix: str,
    ) -> Dict[str, Any]:
        """
        The hook replaces the unflattened, unsharded parameter in the state_dict
        with a unflattened, sharded parameter (a ShardedTensor).
        """
        _replace_by_prefix(state_dict, f"{prefix}{FSDP_PREFIX}", prefix)
        if not self._has_params:
            return state_dict

        assert self.training_state != TrainingState_.SUMMON_FULL_PARAMS, (
            "Inside _sharded_post_state_dict_hook, the training_state must "
            "not be SUMMON_FULL_PARAMS."
        )
        with self._summon_full_params(recurse=False, writeback=False):
            for fqn, _, _ in self._param_fqns:
                # Create a ShardedTensor for the unflattened, non-sharded parameter.
                param = functools.reduce(getattr, fqn.split("."), self.module)
                sharded_tensor = _ext_chunk_tensor(
                    tensor=param,
                    rank=self.rank,
                    world_size=self.world_size,
                    num_devices_per_node=torch.cuda.device_count(),
                    pg=self.process_group
                )
                if self._state_dict_config.offload_to_cpu:
                    sharded_tensor = sharded_tensor.cpu()
                state_dict[f"{prefix}{fqn}"] = sharded_tensor
        # For `use_orig_params=True`, the `FlatParameter` is not registered, so
        # there is no entry in the state dict for it to pop.
        if not self._use_orig_params:
            state_dict.pop(f"{prefix}{FLAT_PARAM}")
        return state_dict

    @staticmethod
    def _post_state_dict_hook(
        module: nn.Module,
        state_dict: Dict[str, Any],
        prefix: str,
        *args: Any,
    ) -> Dict[str, Any]:
        """
        _post_state_dict_hook() is called after the state_dict() of this
        FSDP module is executed. ``self._state_dict_type`` is used to decide
        what postprocessing will be done.
        """
        self = cast(FullyShardedDataParallel, module)
        processed_state_dict = self._post_state_dict_hook_fn[self._state_dict_type](state_dict, prefix)
        # Restore buffers, which currently are in their full precision type,
        # back to their mixed precision type. This is because buffers are cast
        # during lazy_init() and stay at their mixed precision type before/after
        # forward/backward. As a result state_dict() should maintain this.
        if (
            self._is_root
            and self._mixed_precision_enabled_for_buffers()
        ):
            self._cast_buffers(recurse=True)
        return processed_state_dict

    def state_dict(self, *args, **kwargs):
        """
        This is the entry point of all three FSDP ``state_dict`` APIs: full,
        local, and sharded. For the full state dict
        (``StateDictType.FULL_STATE_DICT``), FSDP attempts to unshard the model
        on all ranks, which may result in an OOM error if the full model cannot
        fit on a single GPU. In that case, users may pass in a
        :class:`FullStateDictConfig` to only save the checkpoint on rank 0 and/
        or to offload it to CPU memory layer by layer, enabling much larger
        checkpoints. If the full model cannot fit in CPU memory, then users may
        instead take a local state dict (``StateDictType.LOCAL_STATE_DICT``)
        that only saves the local shard of the model. The sharded state dict
        (``StateDictType.SHARDED_STATE_DICT``) saves the model parameters as
        ``ShardedTensor`` s. The ``state_dict`` type can be configured using
        the :meth:`state_dict_type` context manager.

        Example::

            >>> # xdoctest: +SKIP("undefined variables")
            >>> import torch
            >>> from torch.distributed.fsdp import FullyShardedDataParallel as FSDP
            >>> from torch.distributed.fsdp import StateDictType
            >>> torch.cuda.set_device(device_id)
            >>> my_module = nn.Linear(...)
            >>> sharded_module = FSDP(my_module)
            >>> full_state_dict_config = FullStateDictConfig(offload_to_cpu=True, rank0_only=True)
            >>> with FSDP.state_dict_type(sharded_module, StateDictType.FULL_STATE_DICT, full_state_dict_config):
            >>>     full_dict = sharded_module.state_dict()
            >>> full_dict.keys()
            >>> odict_keys(['weight', 'bias'])
            >>> # using local state dict
            >>> with FSDP.state_dict_type(sharded_module, StateDictType.LOCAL_STATE_DICT):
            >>>     local_dict = sharded_module.state_dict()
            >>> local_dict.keys()
            >>> odict_keys(['flat_param', 'inner.flat_param'])

        .. warning:: This needs to be called on all ranks, since synchronization
            primitives may be used.
        """
        # TODO (rohan-varma): separate these out once a state_dict pre-hook
        # is available.
        if torch.cuda.is_available():
            torch.cuda.synchronize()
        self._lazy_init()
        self._clear_grads_if_needed()
        if self._state_dict_type == StateDictType.FULL_STATE_DICT:
            # Get config args
            full_state_dict_config = (
                self._state_dict_config if self._state_dict_config is not None
                else FullStateDictConfig()
            )
            rank0_only = full_state_dict_config.rank0_only
            offload_to_cpu = full_state_dict_config.offload_to_cpu
            summon_ctx = (
                self._summon_full_params(
                    recurse=False, writeback=False, offload_to_cpu=offload_to_cpu, rank0_only=rank0_only
                )
                if self.training_state != TrainingState_.SUMMON_FULL_PARAMS else
                contextlib.suppress()
            )
            with summon_ctx:
                # Since buffers are not sharded and stay casted, restore them to their
                # original user module specified types for checkpoint. We take care to
                # recast in post_state_dict_hook for consistency with the fact that
                # buffers stay casted after forward/backward. We must have the
                # call here instead of above because _summon_full_params itself
                # calls _lazy_init() which would cast the buffers.
                if (
                    self._is_root
                    and self._mixed_precision_enabled_for_buffers()
                ):
                    self._cast_buffers(
                        dtype=self._buffer_name_to_orig_dtype, recurse=False
                    )
                state_dict = super().state_dict(*args, **kwargs)

            # TODO: support offload to CPU in post state dict hook.
            if not rank0_only or self.rank == 0:
                return state_dict
            else:
                return {}

        elif (
            self._state_dict_type == StateDictType.LOCAL_STATE_DICT or
            self._state_dict_type == StateDictType.SHARDED_STATE_DICT
        ):
            if (
                self._has_params and
                not self._handles[0].uses_sharded_strategy
            ):
                raise RuntimeError(
                    "sharded_state_dict/local_state_dict can only be called "
                    "when parameters are flatten and sharded."
                )
            return super().state_dict(*args, **kwargs)
        else:
            raise ValueError(f"Unknown StateDictType {self._state_dict_type}.")

    def _local_state_dict(self, *args: Any, **kwargs: Any) -> Any:
        """
        Returns the local state of the module. Parameters are flattened and
        sharded, so the resulting state_dict can only be loaded after the module
        has been wrapped with FSDP.
        """
        with self.state_dict_type(self, StateDictType.LOCAL_STATE_DICT):
            return self.state_dict(*args, **kwargs)

    def _full_post_load_state_dict_hook(self, *args, **kwargs) -> None:
        # We should exit summon_full_params context.
        self._assert_state([TrainingState_.SUMMON_FULL_PARAMS])
        assert getattr(self, '_full_param_ctx', None) is not None
        self._full_param_ctx.__exit__(None, None, None)
        self._full_param_ctx = None

    def _sharded_state_dict(self, *args: Any, **kwargs: Any) -> Any:
        """
        Returns the sharded states of the module. Parameters are unflattened and
        sharded, so the resulting state_dict can be used with any parallelism
        (e.g., DPP, model parallelism, and single trainer) after a valid
        resharding.
        """
        with self.set_state_dict_type(StateDictType.SHARDED_STATE_DICT):
            return self.state_dict(self, *args, **kwargs)

    def _full_pre_load_state_dict_hook(
        self,
        state_dict: Dict[str, Any],
        prefix: str,
    ) -> None:
        # We do not expect to be calling pre-hooks twice without post-hook
        # call in between.
        assert getattr(self, '_full_param_ctx', None) is None
        # Note that it needs writeback=True to persist.
        self._full_param_ctx = self._summon_full_params(
            recurse=False, writeback=True
        )
        self._full_param_ctx.__enter__()
        _replace_by_prefix(state_dict, prefix, prefix + f"{FSDP_PREFIX}")

    def _local_post_load_state_dict_hook(self, *args, **kwargs) -> None:
        pass

    def _local_pre_load_state_dict_hook(
        self,
        state_dict: Dict[str, Any],
        prefix: str,
    ) -> None:
        """
        This hook finds the local flat_param for this FSDP module from the
        state_dict. The flat_param should be a ShardedTensor. This hook converts
        the ShardedTensor to a tensor. No copy happen unless padding is required.
        """
        _replace_by_prefix(state_dict, prefix, f"{prefix}{FSDP_PREFIX}")
        fqn = f"{prefix}{FSDP_PREFIX}{FLAT_PARAM}"
        if fqn not in state_dict:
            assert not self._has_params, (
                "No `FlatParameter` in `state_dict` for this FSDP instance but it has parameters"
            )
            return
        load_tensor = state_dict[fqn]
        assert isinstance(
            load_tensor, ShardedTensor
        ), "Tensors in local_state_dict should be ShardedTensor."

        # Convert the ShardedTensor to a Tensor.
        shards = load_tensor.local_shards()
        assert len(shards), "load_local_state_dict assume one shard per ShardedTensor."
        load_tensor = cast(torch.Tensor, shards[0].tensor)

        # Get the metada of the flat_param to decide whether to pad the loaded
        # tensor.
        flat_param = self._handles[0].flat_param
        assert flat_param is not None
        if flat_param._shard_numel_padded not in (0, flat_param.numel()):
            assert load_tensor.numel() < flat_param.numel(), (
                f"Local shard size = {flat_param.numel()} and the tensor in "
                f"the state_dict is {load_tensor.numel()}."
            )
            load_tensor = F.pad(load_tensor, [0, flat_param._shard_numel_padded])
        state_dict[fqn] = load_tensor

    def _sharded_post_load_state_dict_hook(self, *args, **kwargs) -> None:
        if self._use_orig_params:
            self._register_orig_params()

    def _sharded_pre_load_state_dict_hook(
        self,
        state_dict: Dict[str, Any],
        prefix: str,
    ) -> None:
        """
        The hook combines the unflattened, sharded parameters (ShardedTensor) to
        a new FlatParameter and shards the new FlatParameter to the local chunk.
        """
        _replace_by_prefix(state_dict, prefix, prefix + f"{FSDP_PREFIX}")
        if not self._has_params:
            return

        if not self._handles[0].uses_sharded_strategy:
            raise RuntimeError(
                "load_sharded_state_dict can only be called when parameters "
                "are flatten and sharded."
            )

        nonsharded_tensors = []
        # TODO: Reduce the communication by using only one _all_gather_base to
        # gather all the parameters in this layer. This can be achieved by
        # concatenated all the local shards and then append the padding.
        # https://github.com/pytorch/pytorch/issues/77461
<<<<<<< HEAD
        for (param_name, _, module_name) in self._handles[0].flat_param._param_infos:
            module_name = self._convert_to_wrapped_module_name(module_name)
            fqn = f"{prefix}{FSDP_PREFIX}{module_name}{param_name}"
            param = state_dict.pop(fqn)

=======
        shared_fqns = [fqn for fqn, _, _ in self._shared_param_fqns]
        for fqn, _, _ in self._param_fqns:
            full_fqn = f"{prefix}{FSDP_WRAPPED_MODULE}.{fqn}"
            param = state_dict.pop(full_fqn)
            if fqn in shared_fqns:
                continue
>>>>>>> b40f4434
            # All-gather the param (ShardedTensor)
            param, shards = _ext_pre_load_state_dict_transform(param)
            assert len(shards) < 2, (
                f"Expects 0 or 1 shard per rank but got {len(shards)} shards on rank {self.rank}"
            )
            param_numel = param.size().numel()
            dim_0_size = param.size()[0]
            chunk_size = (
                math.ceil(dim_0_size / self.world_size) * param_numel // dim_0_size
            )
            if len(shards) == 1:
                local_tensor = cast(torch.Tensor, shards[0].tensor).flatten()
                if not local_tensor.is_cuda:
                    local_tensor = local_tensor.cuda()
                num_padding = chunk_size - local_tensor.numel()
                if num_padding > 0:
                    local_tensor = F.pad(local_tensor, [0, num_padding])
            else:
                local_tensor = torch.zeros(chunk_size, dtype=param.dtype).cuda()
            tensor = torch.empty(
                chunk_size * self.world_size, dtype=local_tensor.dtype
            ).cuda()
            dist._all_gather_base(tensor, local_tensor, group=self.process_group)
            tensor = tensor.narrow(0, 0, param_numel).reshape(param.size())
            nonsharded_tensors.append(tensor)

        # Create a new flat_param from the loaded, non-sharded tensors.
        flat_param = self._handles[0].flat_param
        loaded_flat_param = FlatParamHandle.flatten_params(nonsharded_tensors, requires_grad=False)

        # Get the chunk from the loaded flat_param for the local rank.
        loaded_flat_param, num_to_pad = FlatParamHandle._get_shard(
            loaded_flat_param, self.rank, self.world_size,
        )
        loaded_flat_param.to(flat_param.device)
        assert flat_param.numel() == loaded_flat_param.numel(), (
            f"The loaded local chunk has different numel({loaded_flat_param.numel()}) "
            f"from the local chunk {flat_param.numel()}."
        )
        assert flat_param._shard_numel_padded == num_to_pad, (
            f"The loaded local chunk has different padding({num_to_pad}) "
            f"from the local chunk {flat_param._shard_numel_padded}."
        )
        state_dict[f"{prefix}{FSDP_PREFIX}{FLAT_PARAM}"] = loaded_flat_param
        if self._use_orig_params:
            self._deregister_orig_params()

    @staticmethod
    def _pre_load_state_dict_hook(
        module: nn.Module,
        state_dict: Dict[str, Any],
        prefix: str,
        *args: Any,
    ) -> None:
        """
        ``_pre_state_dict_hook` is called before ``self._load_from_state_dict()``
        is called. ``self._state_dict_type`` is used to decide what preprocessing
        will be done.
        """
        # Code that is common for all state_dict impls
        self = cast(FullyShardedDataParallel, module)
        if torch.cuda.is_available():
            torch.cuda.synchronize()
        # Dispatch into state_dict specific implementation of pre-hook.
        self._pre_load_state_dict_hook_fn[self._state_dict_type](state_dict, prefix)

    @staticmethod
    def _post_load_state_dict_hook(module: nn.Module, *args: Any) -> None:
        # Code that is common for all state_dict impls
        self = cast(FullyShardedDataParallel, module)
        # Dispatch into state_dict type specific implementation of post-hook for
        # loading state_dict.
        self._post_load_state_dict_hook_fn[self._state_dict_type]()

    def load_state_dict(
        self,
        state_dict: Mapping[str, Any],
        *args,
        **kwargs,
    ) -> NamedTuple:
        """
        The entry point of all three FSDP ``load_state_dict`` APIs. By default,
        calling ``load_state_dict`` on an FSDP module will result in FSDP
        attempting to load a "full" state_dict, i.e. a state_dict consisting of
        full, unsharded, unflattened original module parameters. This requires
        FSDP to load the full parameter context on each rank which could result
        in GPU OOM. As a result, :func:`state_dict_type` API is available to
        configure between ``load_state_dict`` implementations. User can thus use
        ``with self.state_dict_type(self, StateDictType.LOCAL_STATE_DICT)`` context
        manager to load a local state dict checkpoint that will restore only
        local shards of the module. Currently, the only supported
        implementations are ``StateDictType.LOCAL_STATE_DICT`` and
        ``StateDictType.FULL_STATE_DICT`` (default). Please see :func:`state_dict`
        for documentation around creating an FSDP checkpoint.

        Example::

            >>> # xdoctest: +SKIP("undefined variables")
            >>> import torch
            >>> from torch.distributed.fsdp import FullyShardedDataParallel as FSDP
            >>> from torch.distributed.fsdp import StateDictType
            >>> torch.cuda.set_device(device_id)
            >>> my_module = nn.Linear(...)
            >>> sharded_module = FSDP(my_module)
            >>> checkpoint = torch.load(PATH)
            >>> full_state_dict = checkpoint['full_state_dict']
            >>> with FSDP.state_dict_type(sharded_module, StateDictType.FULL_STATE_DICT):
            >>>     sharded_module.load_state_dict(full_state_dict)
            >>> full_dict.keys()
            >>> odict_keys(['weight', 'bias'])
            >>> # using local state dict
            >>> local_state_dict = checkpoint['local_state_dict']
            >>> with FSDP.state_dict_type(sharded_module, StateDictType.LOCAL_STATE_DICT):
            >>>     sharded_module.load_state_dict(local_state_dict)
            >>> local_dict.keys()
            >>> odict_keys(['flat_param', 'inner.flat_param'])

        .. warning:: This needs to be called on all ranks, since synchronization
            primitives may be used.
        """
        return super().load_state_dict(state_dict, *args)

    def _load_local_state_dict(
        self,
        state_dict: Mapping[str, Any],
        *args,
    ) -> NamedTuple:
        """
        Load states from a flattened, sharded state dictionary.
        """
        with self.state_dict_type(self, StateDictType.LOCAL_STATE_DICT):
            return self.load_state_dict(state_dict, *args)

    def _load_sharded_state_dict(
        self,
        state_dict: Union[Dict[str, torch.Tensor], "OrderedDict[str, torch.Tensor]"],
        strict: bool = True,
    ) -> NamedTuple:
        """
        Load states from a unflattened, sharded state dictionary.
        """
        with self.set_state_dict_type(StateDictType.SHARDED_STATE_DICT):
            return self.load_state_dict(state_dict, strict)

    def forward(self, *args: Any, **kwargs: Any) -> Any:
        """
        Runs the forward pass for the wrapped module, inserting FSDP-specific
        pre- and post-forward sharding logic.
        """
        with torch.autograd.profiler.record_function("FullyShardedDataParallel.forward"):
            self._lazy_init()
            args, kwargs = self._fsdp_root_pre_forward(*args, **kwargs)
            unused = None
            unshard_fn = functools.partial(self._pre_forward_unshard, handles=self._handles)
            # Do not free the root's parameters in the post-forward for
            # `FULL_SHARD` with the intention that they are immediately used
            # for backward computation (though this may not be true)
            free_unsharded_flat_params = [
                not self._is_root
                and handle._config.sharding_strategy == HandleShardingStrategy.FULL_SHARD
                for handle in self._handles
            ]
            reshard_fn = functools.partial(
                self._reshard,
                self._handles,
                free_unsharded_flat_params,
            )
            self._pre_forward(self._handles, unshard_fn, unused, unused)
            for handle in self._handles:
                p_assert(
                    handle.flat_param.device == self.compute_device,
                    "Expected `FlatParameter` to be on the compute device "
                    f"{self.compute_device} but got {handle.flat_param.device}"
                )
            output = self._fsdp_wrapped_module(*args, **kwargs)
            return self._post_forward(self._handles, reshard_fn, unused, unused, output)

    def _pre_forward(
        self,
        handles: List[FlatParamHandle],
        unshard_fn: Optional[Callable],
        module: nn.Module,
        input: Any,
    ):
        """
        Runs the pre-forward logic. This includes an opportunity to unshard
        currently sharded parameters such as those for the current forward and
        registering post-backward hooks for these current parameters.

        Args:
            handles (List[FlatParamHandle]): Handles giving the parameters
                used in the current forward.
            unshard_fn (Optional[Callable]): A callable to unshard any
                currently sharded parameters or ``None`` to not do any
                unsharding.
            module (nn.Module): Unused; expected by the hook signature.
            input (Any): Unused; expected by the hook signature.
        """
        self.training_state = TrainingState_.FORWARD
        self._exec_order_data.record_pre_forward(handles, self.training)
        for handle in handles:
            handle._training_state = HandleTrainingState.FORWARD
        if unshard_fn is not None:
            unshard_fn()
        # Register post-backward hooks to reshard the parameters and
        # reduce-scatter their gradients. They must be re-registered every
        # forward pass in case the `grad_fn` is mutated.
        self._register_post_backward_hooks(handles)

    def _pre_forward_unshard(
        self,
        handles: List[FlatParamHandle],
    ) -> None:
        """Unshards parameters in the pre-forward."""
        if handles:
            self._unshard(handles)
            handles_key = tuple(handles)
            self._needs_pre_forward_unshard[handles_key] = False
            torch.cuda.current_stream().wait_stream(self._streams["all_gather"])
            self._prefetch_handles(handles_key)

    def _post_forward(
        self,
        handles: List[FlatParamHandle],
        reshard_fn: Optional[Callable],
        module: nn.Module,
        input: Any,
        output: Any,
    ) -> Any:
        """
        Runs the post-forward logic. This includes an opportunity to reshard
        currently unsharded parameters such as those used in the current
        forward and registering pre-backward hooks on the forward outputs.

        Args:
            handles (List[FlatParamHandle]): Handles giving the parameters
                used in the current forward.
            reshard_fn (Optional[Callable]): A callable to reshard any
                currently unsharded parameters (e.g. from the current forward)
                or ``None`` to not do any resharding.
            module (nn.Module): Unused; expected by the hook signature.
            input (Any): Unused; exepcted by the hook signature.
            output (Any): Forward pass output; pre-backward hooks are
                registered on the tensors that require gradients in this
                output.

        Postcondition: Each ``FlatParameter`` 's data points to the sharded
        flattened parameter.
        """
        self._exec_order_data.record_post_forward(handles)
        if reshard_fn is not None:
            reshard_fn()
        # Register pre-backward hooks to unshard the flattened parameters
        # for the gradient computation (if needed)
        output = self._register_pre_backward_hooks(output, handles)
        self.training_state = TrainingState_.IDLE
        for handle in handles:
            handle._training_state = HandleTrainingState.IDLE
        return output

    def _cast_forward_inputs(self, *args, **kwargs):
        """Moves the forward inputs to the compute device and casts them to the
        appropriate dtype if needed."""
        # TODO: Do not use the side stream for tensor copies for now;
        # investigate the perf with/without it
        # TODO: For mixed precision, move the inputs to the compute device and
        # cast to reduced-precision in a single `to()` call
        args, kwargs = _to_kwargs(args, kwargs, self.compute_device.index, False)
        args = args[0]
        kwargs = kwargs[0]
        if self._mixed_precision_enabled_for_params():
            input_dtype = self.mixed_precision.param_dtype
            args, kwargs = self._cast_fp_inputs_to_dtype(
                input_dtype, *args, **kwargs,
            )
        return args, kwargs

    def _fsdp_root_pre_forward(self, *args, **kwargs):
        """
        Runs pre-forward logic specific to the root FSDP instance, which should
        run before any individual module's pre-forward. This includes
        synchronizing with the previous iteration and casting the forward
        inputs appropriately. If this is called on a non-root FSDP instance,
        then the forward inputs are returned directly.
        """
        p_assert(self._is_root is not None, "Expects a root FSDP to have been set")
        if not self._is_root:
            return args, kwargs
        if self.forward_prefetch:
            for fsdp_module in self.fsdp_modules(self):
                handles_key = tuple(fsdp_module._handles)
                if handles_key:
                    self._needs_pre_forward_unshard[handles_key] = True
        self._wait_for_previous_optim_step()
        self._clear_grads_if_needed()
        args, kwargs = self._cast_forward_inputs(*args, **kwargs)
        return args, kwargs

    def _clear_grads_if_needed(self):
        """
        Iterates over all handles to clear original parameter gradients if
        needed. See :meth:`FlatParamHandle._clear_grads_if_needed` for details.
        Since this method's CPU overhead is minimal, we may call throughout
        FSDP methods, which may serve as callsites to free the gradient memory
        earlier.
        """
        if not self._use_orig_params or not self._is_root:
            return
        for fsdp_module in self.fsdp_modules(self):
            for handle in fsdp_module._handles:
                handle._clear_grads_if_needed()

    @staticmethod
    @contextlib.contextmanager
    def summon_full_params(
        module,
        recurse: bool = True,
        writeback: bool = True,
        rank0_only: bool = False,
        offload_to_cpu: bool = False,
        with_grads: bool = False,
    ) -> Generator:
        r""" A context manager to expose full params for FSDP instances.
        Can be useful *after* forward/backward for a model to get
        the params for additional processing or checking. It can take a non-FSDP
        module and will summon full params for all contained FSDP modules as
        well as their children, depending on the ``recurse`` argument.

        .. note:: This can be used on inner FSDPs.
        .. note:: This can *not* be used within a forward or backward pass. Nor
            can forward and backward be started from within this context.
        .. note:: Parameters will revert to their local shards after the context
            manager exits, storage behavior is the same as forward.
        .. note:: The full parameters can be modified, but only the portion
            corresponding to the local param shard will persist after the
            context manager exits (unless ``writeback=False``, in which case
            changes will be discarded). In the case where FSDP does not shard
            the parameters, currently only when ``world_size == 1``, or ``NO_SHARD``
            config, the modification is persisted regardless of ``writeback``.
        .. note:: This method works on modules which are not FSDP themselves but
            may contain multiple independent FSDP units. In that case, the given
            arguments will apply to all contained FSDP units.

        .. warning:: Note that ``rank0_only=True`` in conjunction with
            ``writeback=True`` is not currently supported and will raise an
            error. This is because model parameter shapes would be different
            across ranks within the context, and writing to them can lead to
            inconsistency across ranks when the context is exited.

        .. warning:: Note that ``offload_to_cpu`` and ``rank0_only=False`` will
            result in full parameters being redundantly copied to CPU memory for
            GPUs that reside on the same machine, which may incur the risk of
            CPU OOM. It is recommended to use ``offload_to_cpu`` with
            ``rank0_only=True``.

        Args:
            recurse (bool, Optional): recursively summon all params for nested
                FSDP instances (default: True).
            writeback (bool, Optional): if ``False``, modifications to params are
                discarded after the context manager exits;
                disabling this can be slightly more efficient (default: True)
            rank0_only (bool, Optional): if ``True``, full parameters are
                materialized on only global rank 0. This means that within the
                context, only rank 0 will have full parameters and the other
                ranks will have sharded parameters. Note that setting
                ``rank0_only=True`` with ``writeback=True`` is not supported,
                as model parameter shapes will be different across ranks
                within the context, and writing to them can lead to
                inconsistency across ranks when the context is exited.
            offload_to_cpu (bool, Optional): If ``True``, full parameters are
                offloaded to CPU. Note that this offloading currently only
                occurs if the parameter is sharded (which is only not the case
                for world_size = 1 or ``NO_SHARD`` config). It is recommended
                to use ``offload_to_cpu`` with ``rank0_only=True`` to avoid
                redundant copies of model parameters being offloaded to the same CPU memory.
            with_grads (bool, Optional): If ``True``, gradients are also
                unsharded with the parameters. Currently, this is only
                supported when passing ``use_orig_params=True`` to the FSDP
                constructor and ``offload_to_cpu=False`` to this method.
                (Default: ``False``)
        """
        # Note that we specify root_only as FSDP roots will handle summoning
        # child FSDP instances based on recurse argument.
        root_fsdp_modules = FullyShardedDataParallel.fsdp_modules(
            module, root_only=True
        )
        # Summon all params for all FSDP instances
        with contextlib.ExitStack() as stack:
            for module in root_fsdp_modules:
                stack.enter_context(
                    module._summon_full_params(
                        recurse=recurse,
                        writeback=writeback,
                        rank0_only=rank0_only,
                        offload_to_cpu=offload_to_cpu,
                        with_grads=with_grads,
                    )
                )
            # Yield to the caller, with full params in all FSDP instances.
            yield
        # Exiting from the ExitStack will reshard all params.
        return

    @contextlib.contextmanager
    def _summon_full_params(
        self,
        recurse: bool = True,
        writeback: bool = True,
        rank0_only: bool = False,
        offload_to_cpu: bool = False,
        with_grads: bool = False,
    ):
        if with_grads and (offload_to_cpu or not self._use_orig_params):
            raise NotImplementedError(
                f"with_grads={with_grads} "
                f"use_orig_params={self._use_orig_params} "
                f"offload_to_cpu={offload_to_cpu} "
                f"is not supported yet"
            )
        if writeback and rank0_only:
            raise ValueError(
                "writeback=True and rank0_only=True is not supported, as model "
                "parameter shapes will be different across ranks, and writing "
                "to them can lead to inconsistencies across ranks when the "
                "context is exited."
            )
        if offload_to_cpu and not rank0_only:
            warnings.warn(
                "offload_to_cpu and rank0_only=False will result in "
                "full parameters being redundantly copied to CPU memory for "
                "GPUs that reside on the same machine, which may incur the risk of "
                "CPU OOM. It is recommended to use ``offload_to_cpu`` with "
                "rank0_only=True."
            )

        if recurse:
            with contextlib.ExitStack() as stack:
                for module in self.fsdp_modules(self):
                    stack.enter_context(
                        module._summon_full_params(
                            recurse=False,
                            writeback=writeback,
                            rank0_only=rank0_only,
                            offload_to_cpu=offload_to_cpu,
                            with_grads=with_grads,
                        )
                    )
                yield
            return

        torch.cuda.synchronize()
        self._lazy_init()
        self._assert_state([TrainingState_.IDLE])
        for handle in self._handles:
            assert handle._training_state == HandleTrainingState.IDLE
        self.training_state = TrainingState_.SUMMON_FULL_PARAMS
        for handle in self._handles:
            handle._training_state = HandleTrainingState.SUMMON_FULL_PARAMS

        self._clear_grads_if_needed()
        free_unsharded_flat_params = [handle.needs_unshard() for handle in self._handles]
        self._unshard(self._handles)
        torch.cuda.current_stream().wait_stream(self._streams["all_gather"])
        if with_grads:
            self._unshard_grads(self._handles)

        if rank0_only and self.rank != 0:
            # Free the unsharded flattened parameter early
            self._reshard(self._handles, free_unsharded_flat_params)
            if with_grads:
                self._reshard_grads(self._handles)
            try:
                yield
            finally:
                self.training_state = TrainingState_.IDLE
                for handle in self._handles:
                    handle._training_state = HandleTrainingState.IDLE
        else:
            # Unflatten the unsharded flattened parameters
            with contextlib.ExitStack() as stack:
                # Invariant: rank == 0 or !rank0_only
                for handle in self._handles:
                    if offload_to_cpu and handle.uses_sharded_strategy:
                        stack.enter_context(handle.to_cpu())
                        # TODO (awgu): Since PyTorch enforces that a parameter
                        # and its gradients need to match metadata (e.g.
                        # device), we must move gradients to CPU *after* we
                        # move parameters.
                # TODO (awgu): This FPW call assumes 1 `FlatParameter`
                if not self._use_orig_params:
                    stack.enter_context(self._unflatten_as_params())
                try:
                    yield
                finally:
                    stack.close()
                    if writeback:
                        self._writeback_to_local_shard(self._handles, with_grads)
                    self._reshard(self._handles, free_unsharded_flat_params)
                    if with_grads:
                        self._reshard_grads(self._handles)
                    self.training_state = TrainingState_.IDLE
                    for handle in self._handles:
                        handle._training_state = HandleTrainingState.IDLE

    @torch.no_grad()
    def _writeback_to_local_shard(
        self,
        handles: List[FlatParamHandle],
        writeback_grad: bool,
    ):
        """
        For each handle, writes back the this rank's shard of the unsharded
        flattened parameter to the sharded flattened parameter. If
        ``writeback_grad=True``, then writes back to the sharded gradient as
        well.

        Precondition: Each handle's ``FlatParameter`` 's data points to the
        padded unsharded flattened parameter.
        """
        for handle in handles:
            # For `NO_SHARD`, `_local_shard` is the unsharded flattened
            # parameter and `grad` is the unsharded gradient, so there is no
            # need to writeback for either
            if not handle.uses_sharded_strategy:
                continue
            assert (
                handle.flat_param.ndim == 1
            ), f"Expects `flat_param` to be flattened but got {handle.flat_param.shape}"

            # Get the unpadded shard instead of the padded shard to persist
            # user changes to the padding (though FSDP does not explicitly
            # support this)
            param_shard, _ = FlatParamHandle._get_unpadded_shard(
                handle.flat_param,
                handle.rank,
                handle.world_size,
            )
            handle.flat_param._local_shard[:param_shard.numel()].copy_(param_shard)
            if writeback_grad:
                existing_grad = handle.sharded_grad
                if existing_grad is not None:
                    grad_shard, _ = FlatParamHandle._get_unpadded_shard(
                        handle.flat_param.grad,
                        handle.rank,
                        handle.world_size,
                    )
                    existing_grad[:grad_shard.numel()].copy_(grad_shard)

    @contextlib.contextmanager
    def _unflatten_as_params(self) -> Generator:
        """
        Assumes that the flattened parameter is unsharded. When in the context,
        de-registers the flattened parameter and unflattens the original
        parameters as ``nn.Parameter`` views into the flattened parameter.
        After the context, re-registers the flattened parameter and restores
        the original parameters as ``Tensor`` views into the flattened
        parameter.
        """
        if not self._handles:
            yield
        else:
            self._deregister_flat_param()
            try:
                with self._handles[0].unflatten_as_params():
                    yield
            finally:
                if not self._handles[0]._use_orig_params:
                    self._register_flat_param()

    def _register_flat_param(self):
        """
        Registers the flattened parameter to the wrapped module, making it
        visible to ``nn.Module`` methods.

        We do not use :meth:`nn.Module.register_parameter` because we want
        ``FLAT_PARAM`` to always be an attribute but dynamically change whether
        it is visible to ``nn.Module`` methods.
        """
        if self._has_params:
            self.module._parameters[FLAT_PARAM] = self._handles[0].flat_param

    def _deregister_flat_param(self):
        """
        De-registers the flattened parameter from the wrapped module, hiding it
        from ``nn.Module`` methods.

        We do not use ``del`` because we want ``FLAT_PARAM`` to always be an
        attribute but dynamically change whether it is visible to ``nn.Module``
        methods.
        """
        self.module._parameters.pop(FLAT_PARAM, None)

    @contextlib.contextmanager
    def _deregister_orig_params_ctx(self):
        """
        This deregisters the original parameters and exposes the
        :class:`FlatParameter` s. If a :class:`FlatParameter` is sharded, then
        this refreshes the sharded views before exiting. This method shouuld
        only be called when using the original parameters.
        """
        p_assert(
            self._use_orig_params,
            "`_deregister_orig_params_ctx()` should only be called when "
            "`_use_orig_params=True`",
        )
        for fsdp_module in self.fsdp_modules(self):
            fsdp_module._deregister_orig_params()
        try:
            yield
        finally:
            for fsdp_module in self.fsdp_modules(self):
                fsdp_module._register_orig_params()

    def _deregister_orig_params(self):
        """
        Deregisters the original parameters; registers the ``FlatParameter``.
        """
        p_assert(
            len(self._handles) <= 1,
            "Expects <=1 handle per FSDP instance; needs to be refactored "
            "for >1 handle (e.g. non-recursive wrapping)"
        )
        if not self._handles:
            return
        handle = self._handles[0]
        p_assert(
            handle._use_orig_params,
            f"Inconsistent `_use_orig_params` -- FSDP: {self._use_orig_params} "
            f"handle: {handle._use_orig_params}"
        )
        handle._deregister_orig_params()
        self._register_flat_param()

    def _register_orig_params(self):
        """
        Deregisters the ``FlatParameter``; registers the original parameters.
        """
        if not self._handles:
            return
        handle = self._handles[0]
        self._deregister_flat_param()
        if handle.is_sharded(handle.flat_param):
            handle._use_sharded_views()
            handle._use_sharded_grad_views()
        else:
            handle._use_unsharded_views(as_params=True)

    def _apply(self, *args, **kwargs):
        """
        When using the original parameters, this deregisters the original
        parameters and exposes the :class:`FlatParameter` s before calling
        ``_apply()``.
        """
        # When using the original parameters: Since (1) the `FlatParameter`s
        # own the storage and (2) `_apply()` is the subroutine underlying the
        # most common storage-changing ops like `to()` and `cuda()`, we
        # override `_apply()` to have the storage change directly performed on
        # the `FlatParameter`s instead of applying to the original parameters
        # and then writing back to the `FlatParameter`s.
        with (
            self._deregister_orig_params_ctx()
            if self._use_orig_params
            else contextlib.suppress()
        ):
            return super()._apply(*args, **kwargs)

    def named_buffers(
        self,
        *args,
        **kwargs,
    ) -> Iterator[Tuple[str, torch.Tensor]]:
        """
        Overrides :meth:`named_buffers()` to intercept buffer names and
        remove all occurrences of the FSDP-specific flattened buffer prefix
        when inside the :meth:`summon_full_params` context manager.
        """
        should_clean_name = (
            self.training_state == TrainingState_.SUMMON_FULL_PARAMS
            or self._use_orig_params
        )
        for buffer_name, buffer in super().named_buffers(*args, **kwargs):
            if should_clean_name:
                # Remove any instances of the FSDP-specific prefix; there can
                # be multiple in the case of nested FSDP modules
                buffer_name = buffer_name.replace(FSDP_PREFIX, "")
            yield (buffer_name, buffer)

    def named_parameters(
        self,
        *args,
        **kwargs,
    ) -> Iterator[Tuple[str, torch.nn.Parameter]]:
        """
        Overrides :meth:`named_parameters()` to intercept parameter names and
        remove all occurrences of the FSDP-specific flattened parameter prefix
        when inside the :meth:`summon_full_params` context manager.
        """
        should_clean_name = (
            self.training_state == TrainingState_.SUMMON_FULL_PARAMS
            or self._use_orig_params
        )
        for param_name, param in super().named_parameters(*args, **kwargs):
            if should_clean_name:
                # Remove any instances of the FSDP-specific prefix; there can
                # be multiple in the case of nested FSDP modules
                param_name = param_name.replace(FSDP_PREFIX, "")
            yield (param_name, param)

    def _register_pre_backward_hooks(
        self,
        outputs: Any,
        handles: List[FlatParamHandle],
    ) -> Any:
        """
        Registers pre-backward hooks on the tensors that require gradients in
        the forward pass outputs ``outputs``, which were computed using the
        ``FlatParameter`` s of ``handles``.

        Returns:
            Forward pass outputs with pre-backward hooks registered to tensors
            that require gradients.
        """
        # If there is no gradient computation, then there is no need for
        # pre-backward logic
        if not torch.is_grad_enabled():
            return outputs

        if self._is_root:
            self._post_backward_callback_queued = False  # only defined on the root

        handles_key = tuple(handles)
        if handles_key:
            # Since these handles' `FlatParameter`s participated in a forward,
            # we conservatively assume that they will be used in the backward
            self._needs_pre_backward_unshard[handles_key] = False
            self._ran_pre_backward_hook[handles_key] = False

        def _pre_backward_hook(_handles: List[FlatParamHandle], *unused: Any) -> None:
            """Prepares ``_handles`` 's ``FlatParameter`` s for gradient
            computation."""
            _handles_key = tuple(_handles)  # avoid shadowing `handles_key`
            # Only run the pre-backward hook once per group of handles involved
            # in the same module forward computation
            if _handles_key and self._ran_pre_backward_hook.get(_handles_key, False):
                return

            with torch.autograd.profiler.record_function(
                "FullyShardedDataParallel._pre_backward_hook"
            ):
                # Queue the post-backward callback once for the root FSDP
                # instance to attach it to the outermost backward graph task so
                # that it is called after all backward calls complete
                if self._is_root and not self._post_backward_callback_queued:
                    self._queue_wait_for_post_backward()
                    self._clear_grads_if_needed()
                elif _handles_key:
                    self._assert_state([TrainingState_.IDLE])
                self.training_state = TrainingState_.BACKWARD_PRE
                # Queueing the post-backward callback is the only logic that is
                # not per-handle in the pre-backward hook, so we can return
                # early here if there are no handles.
                if not _handles_key:
                    return
                for handle in _handles:
                    handle._training_state = HandleTrainingState.BACKWARD_PRE

                # If the handles have been prefetched, this `_unshard()` simply
                # switches to using the unsharded parameter
                self._unshard(_handles)
                torch.cuda.current_stream().wait_stream(self._streams["all_gather"])

                # Set this to `False` to ensure that a mistargeted prefetch
                # does not actually unshard these handles
                self._needs_pre_backward_unshard[_handles_key] = False
                self._prefetch_handles(_handles_key)
                for handle in _handles:
                    handle.prepare_gradient_for_backward()
                self._ran_pre_backward_hook[_handles_key] = True

        def _register_hook(t: torch.Tensor) -> torch.Tensor:
            if t.requires_grad:
                t.register_hook(functools.partial(_pre_backward_hook, handles))
                self._needs_pre_backward_unshard[handles_key] = True
            return t

        return _apply_to_tensors(_register_hook, outputs)

    def _register_post_backward_hooks(
        self,
        handles: List[FlatParamHandle],
    ) -> None:
        """
        Registers post-backward hooks on the ``FlatParameter`` s'
        ``AccumulateGrad`` objects to reshard and to reduce-scatter gradients.

        The ``AccumulateGrad`` object represents the last function that
        finalizes the ``FlatParameter`` 's gradient, so it only runs after its
        entire gradient computation has finished.

        We register the post-backward hook only once in the *first* forward
        that a ``FlatParameter`` participates in. This relies on the
        ``AccumulateGrad`` object being preserved through multiple forwards.
        """
        # If there is no gradient computation, then there is no need for
        # post-backward logic
        if not torch.is_grad_enabled():
            return
        for handle in handles:
            flat_param = handle.flat_param
            already_registered = hasattr(flat_param, "_post_backward_hook_state")
            if already_registered or not flat_param.requires_grad:
                continue
            # Get the `AccumulateGrad` object
            temp_flat_param = flat_param.expand_as(flat_param)
            p_assert(
                temp_flat_param.grad_fn is not None,
                "The `grad_fn` is needed to access the `AccumulateGrad` and "
                "register the post-backward hook"
            )
            acc_grad = temp_flat_param.grad_fn.next_functions[0][0]
            hook_handle = acc_grad.register_hook(
                functools.partial(self._post_backward_hook, handle)
            )
            flat_param._post_backward_hook_state = (acc_grad, hook_handle)  # type: ignore[attr-defined]

    @torch.no_grad()
    def _post_backward_hook(
        self,
        handle: FlatParamHandle,
        *unused: Any,
    ) -> None:
        """
        Reduce-scatters the gradient of ``handle`` 's ``FlatParameter``.

        Precondition: The ``FlatParameter`` 's ``.grad`` attribute contains the
        unsharded gradient for the local batch.

        Postcondition:
        - If using ``NO_SHARD``, then the ``.grad`` attribute is the reduced
        unsharded gradient.
        - Otherwise, the ``_saved_grad_shard`` attribute is the reduced sharded
        gradient (accumulating with any existing gradient).
        """
        param = handle.flat_param
        param._post_backward_called = True
        with torch.autograd.profiler.record_function(
            "FullyShardedDataParallel._post_backward_hook"
        ):
            # First hook callback will see PRE state. If we have multiple params,
            # then subsequent hook callbacks will see POST state.
            self._assert_state([TrainingState_.BACKWARD_PRE, TrainingState_.BACKWARD_POST])
            self.training_state = TrainingState_.BACKWARD_POST
            handle._training_state = HandleTrainingState.BACKWARD_POST

            if self._use_param_exec_order_policy() and self._param_exec_order_prep_stage:
                # In self._fsdp_params_exec_order, the parameters are ordered based on
                # the execution order in the backward pass in the first iteration.
                self._fsdp_params_exec_order.append(param)

            if param.grad is None:
                return
            if param.grad.requires_grad:
                raise RuntimeError(
                    "FSDP only works with gradients that don't require gradients"
                )

            free_unsharded_flat_param = self._should_free_unsharded_flat_param(handle)
            self._reshard([handle], [free_unsharded_flat_param])

            # TODO (awgu): Post-backward prefetching does not support the
            # multiple handles per module case (which was why we keyed by
            # *tuple*). The post-backward hook runs per handle, not per group
            # of handles. To generalize this, we may need a 2-level mapping,
            # where we map each individual handle to its groups of handles and
            # then from the groups of handles to their indices in the order.
            handles_key = (handle,)
            self._prefetch_handles(handles_key)

            if not self._sync_gradients:
                return

            # Wait for all ops in the current stream (e.g. gradient
            # computation) to finish before reduce-scattering the gradient
            self._streams["post_backward"].wait_stream(torch.cuda.current_stream())

            with torch.cuda.stream(self._streams["post_backward"]):
                orig_grad_data = param.grad.data
                if (
                    self._mixed_precision_enabled_for_reduce()
                    and not self._low_precision_hook_enabled()
                ):
                    # Cast gradient to precision in which it should be communicated.
                    # If a low precision hook is registered and reduce_dtype is specified
                    # in `MixedPrecision`, communication hook will take care of
                    # casting to lower precision and back.
                    # TODO: Make this a communication hook when communication hooks
                    # are implemented for FSDP. Note that this is a noop if the
                    # reduce_dtype matches the param dtype.
                    param.grad.data = param.grad.data.to(self.mixed_precision.reduce_dtype)

                if self._exec_order_data.is_first_iter:
                    # For all sharding strategies communication is performed through `_communication_hook`:
                    # default comm hooks are: `reduce_scatter` for sharded strategies and
                    # `all_reduce` for non-sharded strategies. This checks asserts that `_communication_hook`
                    # and `_communication_hook_state`, required for communication not `None`.`
                    p_assert(
                        self._communication_hook is not None,
                        "Communication hook should not be None"
                    )
                    p_assert(
                        self._communication_hook_state is not None,
                        "Communication hook state should not be None"
                    )
                grad = param.grad.data
                if handle.uses_sharded_strategy:
                    # We clear `param.grad` to permit repeated gradient
                    # computations when this FSDP module is called multiple times.
                    # This is to avoid a race among multiple re-entrant backward
                    # passes. For example, the second backward pass computation
                    # precedes ahead of the first backward pass reduction, which is
                    # possible since the reduction is in a different stream and is
                    # async. Then, the first backward pass may be incorrectly
                    # reducing the second backward pass's `param.grad`.
                    # The reduced gradients are accumulated in
                    # `param._saved_grad_shard`, and the gradient reductions can
                    # happen in arbitrary order, though we tolerate this due to the
                    # (approximate) commutativity of floating-point addition.
                    param.grad = None
                    grad_flatten = torch.flatten(grad)
                    chunks = list(grad_flatten.chunk(self.world_size))
                    num_pad = self.world_size * chunks[0].numel() - grad.numel()
                    input_flattened = F.pad(grad_flatten, [0, num_pad])
                    output = torch.zeros_like(chunks[0])
                    self._communication_hook(self._communication_hook_state, input_flattened, output)

                    self._cast_grad_to_param_dtype(output, param)

                    # To support gradient accumulation outside `no_sync()`, we save
                    # the gradient data to `param._saved_grad_shard` before the
                    # backward pass, accumulate gradients into it here, and set
                    # `param.grad` with the accumulated value at the end of the
                    # backward pass in preparation for the optimizer step.
                    accumulate_grad = hasattr(param, "_saved_grad_shard")
                    if accumulate_grad:
                        p_assert(
                            param._saved_grad_shard.shape == output.shape,  # type: ignore[attr-defined]
                            "Shape mismatch when accumulating gradients: "  # type: ignore[attr-defined]
                            f"existing grad shape={param._saved_grad_shard.shape} "
                            f"new grad shape={output.shape}"  # type: ignore[attr-defined]
                        )
                        p_assert(
                            param._saved_grad_shard.device == output.device,  # type: ignore[attr-defined]
                            "Device mismatch when accumulating gradients: "  # type: ignore[attr-defined]
                            f"existing grad device={param._saved_grad_shard.device} "
                            f"new grad device={output.device}"  # type: ignore[attr-defined]
                        )
                        param._saved_grad_shard += output  # type: ignore[attr-defined]
                    else:
                        param._saved_grad_shard = output  # type: ignore[attr-defined]
                    grad = param._saved_grad_shard  # type: ignore[attr-defined]
                else:
                    if self.sharding_strategy == ShardingStrategy.NO_SHARD:
                        self._communication_hook(self._communication_hook_state, param.grad)

                    # For NO_SHARD keeping grads in the reduced precision, we
                    # can simply omit the cast as needed, we can't do this for
                    # other sharding strategies because grad field is assigned
                    # in _finalize_params. TODO (rvarm1) this divergence in
                    # logic is not ideal.
                    if not self._mixed_precision_keep_low_precision_grads():
                        self._cast_grad_to_param_dtype(param.grad, param)

                # Regardless of sharding or not, offload the grad to CPU if we are
                # offloading params. This is so param and grad reside on same device
                # which is needed for the optimizer step.
                if handle._config.offload_params:
                    # We specify non_blocking=True
                    # and ensure the appropriate synchronization is done by waiting
                    # streams in _wait_for_post_backward.
                    param._cpu_grad.copy_(  # type: ignore[attr-defined]
                        grad.detach(), non_blocking=True
                    )
                    # Don't let this memory get reused until after the transfer.
                    grad.data.record_stream(torch.cuda.current_stream())

                # After _post_backward_hook returns, orig_grad_data will eventually
                # go out of scope, at which point it could otherwise be freed for
                # further reuse by the main stream while the div/reduce_scatter/copy
                # are underway in the post_backward stream. See:
                # github.com/NVIDIA/apex/blob/master/apex/parallel/distributed.py
                orig_grad_data.record_stream(self._streams["post_backward"])

                if handle._use_orig_params:
                    handle._use_sharded_grad_views()

    def _cast_grad_to_param_dtype(
        self,
        grad: torch.Tensor,
        param: FlatParameter,
    ):
        """
        Casts gradient ``grad`` back to the full parameter dtype so that the
        optimizer step runs with that dtype. This performs an actual cast if
        1. parameters were in reduced precision during the forward since then
        gradients would be in that reduced precision, or
        2. parameters were not in reduced precision but gradients were in
        reduced precision for communication.
        However, if a low precision communication hook is registered, then this
        dtype cast happens in the hook instead.
        """
        self._assert_state(TrainingState_.BACKWARD_POST)
        if (
            not self._low_precision_hook_enabled()
            and (
                self._mixed_precision_enabled_for_params()
                or self._mixed_precision_enabled_for_reduce()
            )
        ):
            low_prec_grad_data = grad.data
            grad.data = grad.data.to(dtype=param.dtype)
            # Do not let the low precision gradient memory get reused until
            # the cast to full parameter precision completes
            low_prec_grad_data.record_stream(torch.cuda.current_stream())

    def _should_free_unsharded_flat_param(self, handle: FlatParamHandle):
        return (
            (self._sync_gradients and handle.uses_sharded_strategy)
            or handle._config.sharding_strategy == HandleShardingStrategy.FULL_SHARD
        )

    def _queue_wait_for_post_backward(self) -> None:
        """
        Queues a post-backward callback from the root FSDP instance, which
        should happen at the beginning of its pre-backward.
        """
        p_assert(
            self._is_root,
            "`_queue_wait_for_post_backward()` should be called on the root FSDP instance"
        )
        if self._post_backward_callback_queued:
            return
        self._assert_state([TrainingState_.IDLE])
        self._post_backward_callback_queued = True
        Variable._execution_engine.queue_callback(self._wait_for_post_backward)

    @torch.no_grad()
    def _wait_for_post_backward(self) -> None:
        """Wait for post-backward to finish. Only called on root instance."""
        assert self._is_root, "_wait_for_post_backward can only be called on root."
        # Root's training state might be backward_pre or backward_post depending on
        # if root parameter's post backward hook was called. The post-backward hook
        # may not have been called if gradient was not computed for this param/FSDP
        # module.

        if self._sync_gradients:
            torch.cuda.current_stream().wait_stream(self._streams["post_backward"])
            if self.cpu_offload.offload_params:
                # We need to wait for the non-blocking GPU ->
                # CPU grad transfers to finish. We need to do this for GPU -> CPU
                # copies because when grad is on CPU, it won't wait for any CUDA
                # stream to finish GPU -> CPU copies unless we explicitly block the
                # host-side with synchronize().
                torch.cuda.current_stream().synchronize()
        self._exec_order_data.next_iter()

        # A backward pass is done, clean up below.
        def _catch_all_reshard(fsdp_module: FullyShardedDataParallel) -> None:
            """
            Reshards full parameters that may have not been resharded in
            post_backward_hook. This can happen when an FSDP module's output
            is used in forward so its pre-backward fires unsharding the param,
            but post-backward does not fire since the output was not ultimately
            used in loss computation so FSDP parameter did not get a gradient.
            """
            # Note that we wrap resharding logic in a try-catch as a defensive
            # approach, as if an error is thrown, we are in the backwards pass,
            # and autograd would not print out much useful info about the actual
            # error hit.
            try:
                free_unsharded_flat_params: List[bool] = []
                handles_to_reshard: List[FlatParamHandle] = []
                for handle in fsdp_module._handles:
                    # TODO: This already-resharded check is brittle:
                    # https://github.com/pytorch/pytorch/issues/83956
                    already_resharded = (
                        handle.flat_param.data_ptr() == handle.flat_param._local_shard.data_ptr()
                    )
                    if already_resharded:
                        continue
                    free_unsharded_flat_params.append(self._should_free_unsharded_flat_param(handle))
                    handles_to_reshard.append(handle)
                self._reshard(handles_to_reshard, free_unsharded_flat_params)
            except Exception as e:
                p_assert(
                    False,
                    f"Got exception while resharding module {fsdp_module}: {str(e)}",
                    raise_assertion_error=False
                )
                raise e

        def _finalize_params(fsdp_module: FullyShardedDataParallel) -> None:
            """Helper used below on all fsdp modules."""
            for handle in fsdp_module._handles:
                p = handle.flat_param
                if p.requires_grad:
                    if hasattr(p, "_post_backward_hook_state"):
                        p_assert(
                            len(p._post_backward_hook_state) == 2,  # type: ignore[attr-defined]
                            "p._post_backward_hook_state fields are not valid."
                        )
                        p._post_backward_hook_state[1].remove()  # type: ignore[attr-defined]
                        delattr(p, "_post_backward_hook_state")
                    if not self._sync_gradients:
                        # Preserve the gradient accumulation state if not
                        # synchronizing gradients: `p.grad` remains the
                        # unsharded gradient accumulated from prior `no_sync()`
                        # iterations, and `p._saved_grad_shard` remains the
                        # sharded gradient from the last synchronized iteration
                        continue
                    handle.prepare_gradient_for_optim()
                    p_assert(
                        hasattr(p, '_post_backward_called'),
                        "Expected flag _post_backward_called to be set on param."
                    )
                    # Reset _post_backward_called in preparation for the next iteration.
                    p._post_backward_called = False

        # Update root and nested FSDP's hooks and flags.
        for m in self.fsdp_modules(self):  # includes self
            _catch_all_reshard(m)
            _finalize_params(m)
            m._ran_pre_backward_hook.clear()
            m.training_state = TrainingState_.IDLE
            for handle in m._handles:
                handle._training_state = HandleTrainingState.IDLE
            m._handles_prefetched.clear()
            if m._is_root:
                # reset this flag for cases like "one forward pass + multiple backward passes"
                self._post_backward_callback_queued = False

        if self._use_param_exec_order_policy() and self._param_exec_order_prep_stage:
            self._param_exec_order_policy_second_iter_init()

    def _param_exec_order_policy_second_iter_init(self) -> None:
        self._param_exec_order_prep_stage = False
        # Let the parameters in self._fsdp_params_exec_order ordered based on
        # the execution order in the forward pass.
        self._fsdp_params_exec_order.reverse()
        for m in self.modules():
            if m is not self and isinstance(m, FullyShardedDataParallel):
                assert hasattr(
                    m, "_param_exec_order_policy"
                ), "Non-root FSDP modules should also have _param_exec_order_policy attribute"
                assert hasattr(
                    m, "_param_exec_order_prep_stage"
                ), "Non-root FSDP modules should also have _param_exec_order_prep_stage attribute"
                m._param_exec_order_prep_stage = False
        # TODO (linjianma): Construct a fsdp_wrap_map whose keys are all children modules with a FSDP wrap,
        # and values are its FSDP wraps. These children FSDP wraps will be detached from the root FSDP module
        # and will be used to schedule the parameters (rebuild_full_params and reshard).
        # TODO (linjianma): Remove all internal FSDP wraps from the root FSDP module.
        # TODO (linjianma): Based on self._fsdp_params_exec_order, get the information
        # needed to patch the forward() function of each key in the fsdp_wrap_map. The rules are as follows:
        # 1: Before each forward(), rebuild_full_params of all parameters that are currently sharded and
        # will be used in the forward, and reshard all parameters that are currently full and will not be
        # used in the next forward()
        # 2: After each forward(), reshard all parameters just used in the forward, and rebuild_full_params of
        # all parameters that will be used next.
        # TODO (linjianma): Patch the forward of each model in the keys
        # of fsdp_wrap_map based on the information above.

    def _assert_state(self, state: Union[TrainingState_, List[TrainingState_]]) -> None:
        """Assert we are in the given state."""
        # Since assert can be turned off and this error checking
        # is really important, we use explicit error checking
        # and raise a ValueError if needed.
        if isinstance(state, TrainingState_):
            state = [state]
        if self.training_state not in state:
            msg = (
                f"expected to be in states {state} but current state "
                f"is {self.training_state}"
            )
            # In case we are failing in the context of autograd hook, asserting
            # may not generate useful msg. So, let's print it to be sure.
            if self.rank == 0:
                print(f"Asserting FSDP instance is: {self}")
                print(f"ERROR: {msg}")
                traceback.print_stack()
            raise ValueError(msg)

    @contextmanager
    def no_sync(self) -> Generator:
        """
        A context manager to disable gradient synchronizations across FSDP
        instances. Within this context, gradients will be accumulated in module
        variables, which will later be synchronized in the first
        forward-backward pass after exiting the context. This should only be
        used on the root FSDP instance and will recursively apply to all
        children FSDP instances.

        .. note:: This likely results in higher memory usage because FSDP will
            accumulate the full model gradients (instead of gradient shards)
            until the eventual sync.

        .. note:: When used with CPU offloading, the gradients will not be
            offloaded to CPU when inside the context manager. Instead, they
            will only be offloaded right after the eventual sync.
        """
        self._lazy_init()
        if not self._is_root:
            raise RuntimeError(
                "`no_sync()` on inner FSDP instances is not supported. Please call `no_sync()` on root FSDP module."
            )
        self._assert_state(TrainingState_.IDLE)
        old_flags = []
        for m in self.modules():
            if isinstance(m, FullyShardedDataParallel):
                old_flags.append((m, m._sync_gradients))
                m._sync_gradients = False
        try:
            yield
        finally:
            for m, old_flag in old_flags:
                assert not m._sync_gradients, (
                    "`_sync_gradients` was incorrectly set to "
                    "`True` while in the `no_sync()` context manager"
                )
                m._sync_gradients = old_flag

    @property
    def params_with_grad(self) -> List[Parameter]:
        """
        Recursively returns a list of all module parameters that have a gradient.
        """
        return [p for p in self.parameters() if p.grad is not None]

    @torch.no_grad()
    def clip_grad_norm_(
        self, max_norm: Union[float, int], norm_type: Union[float, int] = 2.0
    ) -> None:
        """
        Clip all gradients at this point in time. The norm is computed over all
        gradients together, as if they were concatenated into a single vector.
        Gradients are modified in-place.

        Args:
            max_norm (float or int): max norm of the gradients
            norm_type (float or int): type of the used p-norm. Can be ``'inf'``
                for infinity norm.

        Returns:
            Total norm of the parameters (viewed as a single vector).

        .. note:: This is analogous to ``torch.nn.utils.clip_grad_norm_`` but
            handles the partitioning and multiple devices per rank under the
            hood. The default torch util is not applicable here, because each
            rank only has a partial view of all the grads in the model, so
            calling it for FSDP models would lead to different scaling being
            applied per subset of model parameters.

        .. warning:: This needs to be called on all ranks, since synchronization
            primitives will be used.
        """
        self._lazy_init()
        self._wait_for_previous_optim_step()
        assert self._is_root, "clip_grad_norm should only be called on the root (parent) instance"
        self._assert_state(TrainingState_.IDLE)

        max_norm = float(max_norm)
        norm_type = float(norm_type)
        # Computes the max norm for this shard's gradients and sync's across workers
        local_norm = _calc_grad_norm(self.params_with_grad, norm_type).cuda()  # type: ignore[arg-type]
        if norm_type == math.inf:
            total_norm = local_norm
            dist.all_reduce(total_norm, op=torch.distributed.ReduceOp.MAX, group=self.process_group)
        else:
            total_norm = local_norm ** norm_type
            dist.all_reduce(total_norm, group=self.process_group)
            total_norm = total_norm ** (1.0 / norm_type)

        if self.cpu_offload.offload_params:
            total_norm = total_norm.cpu()

        clip_coef = torch.tensor(max_norm, dtype=total_norm.dtype, device=total_norm.device) / (total_norm + 1e-6)
        if clip_coef < 1:
            # multiply by clip_coef, aka, (max_norm/total_norm).
            for p in self.params_with_grad:
                assert p.grad is not None
                p.grad.detach().mul_(clip_coef.to(p.grad.device))

    @staticmethod
    def _warn_optim_input(optim_input):
        if optim_input is not None:
            warnings.warn(
                "The `optim_input` argument is deprecated and will be removed after PyTorch 1.13. You may remove it "
                "from your code without changing its functionality."
            )

    @staticmethod
    def _is_using_optim_input(optim_input, optim) -> bool:
        if optim_input is None and optim is None:
            # Use the default behavior of `optim_input``
            return True
        if optim_input is not None:
            # Use the `optim_input` code path
            return True
        # Use the `optim` code path
        return False

    @staticmethod
    def _raise_on_use_orig_params_optim_checkpoint(model: nn.Module):
        if any(
            fsdp_module._use_orig_params
            for fsdp_module in FullyShardedDataParallel.fsdp_modules(model)
        ):
            raise NotImplementedError(
                "Optimizer state checkpointing is not supported yet for `use_orig_params=True`"
            )

    @staticmethod
    def full_optim_state_dict(
        model: torch.nn.Module,
        optim: torch.optim.Optimizer,
        optim_input: Optional[Union[
            List[Dict[str, Any]], Iterable[torch.nn.Parameter],
        ]] = None,
        rank0_only: bool = True,
        group: Optional[dist.ProcessGroup] = None,
    ) -> Dict[str, Any]:
        """
        Consolidates the full optimizer state on rank 0 and returns it
        as a :class:`dict` following the convention of
        :meth:`torch.optim.Optimizer.state_dict`, i.e. with keys ``"state"``
        and ``"param_groups"``. The flattened parameters in ``FSDP`` modules
        contained in ``model`` are mapped back to their unflattened parameters.

        .. warning:: This needs to be called on all ranks since synchronization
            primitives are used. However, if ``rank0_only=True``, then the
            state dict is only populated on rank 0, and all other ranks return
            an empty :class:`dict`.

        .. warning:: Unlike ``torch.optim.Optimizer.state_dict()``, this method
            uses full parameter names as keys instead of parameter IDs.

        .. note:: Like in :meth:`torch.optim.Optimizer.state_dict`, the tensors
            contained in the optimizer state dict are not cloned, so there may
            be aliasing surprises. For best practices, consider saving the
            returned optimizer state dict immediately, e.g. using
            ``torch.save()``.

        Args:
            model (torch.nn.Module): Root module (which may or may not be a
                :class:`FullyShardedDataParallel` instance) whose parameters
                were passed into the optimizer ``optim``.
            optim (torch.optim.Optimizer): Optimizer for ``model`` 's
                parameters.
            optim_input (Optional[Union[List[Dict[str, Any]], Iterable[torch.nn.Parameter]]]):
                Input passed into the optimizer ``optim`` representing either a
                :class:`list` of parameter groups or an iterable of parameters;
                if ``None``, then this method assumes the input was
                ``model.parameters()``. This argument is deprecated, and there
                is no need to pass it in anymore. (Default: ``None``)
            rank0_only (bool): If ``True``, saves the populated :class:`dict`
                only on rank 0; if ``False``, saves it on all ranks. (Default:
                ``True``)
            group (dist.ProcessGroup): Model's process group or ``None`` if using
                the default process group. (Default: ``None``)

        Returns:
            Dict[str, Any]: A :class:`dict` containing the optimizer state for
            ``model`` 's original unflattened parameters and including keys
            "state" and "param_groups" following the convention of
            :meth:`torch.optim.Optimizer.state_dict`. If ``rank0_only=True``,
            then nonzero ranks return an empty :class:`dict`.
        """
        FullyShardedDataParallel._raise_on_use_orig_params_optim_checkpoint(model)
        FullyShardedDataParallel._warn_optim_input(optim_input)
        using_optim_input = FullyShardedDataParallel._is_using_optim_input(
            optim_input, optim,
        )
        return _optim_state_dict(
            model=model,
            optim=optim,
            optim_input=optim_input,
            rank0_only=rank0_only,
            shard_state=False,
            group=group,
            using_optim_input=using_optim_input,
        )

    @staticmethod
    def sharded_optim_state_dict(
        model: torch.nn.Module,
        optim: torch.optim.Optimizer,
        optim_input: Optional[
            Union[
                List[Dict[str, Any]], Iterable[torch.nn.Parameter],
            ]
        ] = None,
        group: Optional[dist.ProcessGroup] = None,
    ) -> Dict[str, Any]:
        """
        The API is similar to :meth:`full_optim_state_dict` but this API chunks
        all non-zero-dimension states to :class:`ShardedTensor` to save memory.
        This API should only be used when the model ``state_dict`` is derived
        with the context manager ``with state_dict_type(SHARDED_STATE_DICT):``.

        For the detailed usage, refer to :meth:`full_optim_state_dict`.

        .. warning:: The returned state dict contains ``ShardedTensor`` and
            cannot be directly used by the regular ``optim.load_state_dict``.
        """
        FullyShardedDataParallel._raise_on_use_orig_params_optim_checkpoint(model)
        FullyShardedDataParallel._warn_optim_input(optim_input)
        using_optim_input = FullyShardedDataParallel._is_using_optim_input(
            optim_input, optim,
        )
        # TODO: The ultimate goal of the optimizer state APIs should be the same
        # as state_dict/load_state_dict -- using one API to get optimizer states
        # and one API to load optimizer states. ``state_dict_type`` will be used
        # to decide which optimizer states should be returned.
        # There are currently two APIs to load a full optimizer state. So the
        # first step of the unification is to merge the two full optimizer state
        # loading APIs.
        # Task: https://github.com/pytorch/pytorch/issues/82232
        return _optim_state_dict(
            model=model,
            optim=optim,
            optim_input=optim_input,
            rank0_only=False,
            shard_state=True,
            group=group,
            using_optim_input=using_optim_input,
        )

    @staticmethod
    def shard_full_optim_state_dict(
        full_optim_state_dict: Dict[str, Any],
        model: torch.nn.Module,
        optim_input: Optional[
            Union[
                List[Dict[str, Any]], Iterable[torch.nn.Parameter],
            ]
        ] = None,
        optim: Optional[torch.optim.Optimizer] = None,
    ) -> Dict[str, Any]:
        """
        Shards the full optimizer state dict ``full_optim_state_dict`` by
        remapping the state to flattened parameters instead of unflattened
        parameters and restricting to only this rank's part of the optimizer
        state. The first argument should be the return value of
        :meth:`full_optim_state_dict`.

        Example::

            >>> # xdoctest: +SKIP("undefined variables")
            >>> from torch.distributed.fsdp import FullyShardedDataParallel as FSDP
            >>> model, optim = ...
            >>> full_osd = FSDP.full_optim_state_dict(model, optim)
            >>> torch.save(full_osd, PATH)
            >>> # Define new model with possibly different world size
            >>> new_model, new_optim = ...
            >>> full_osd = torch.load(PATH)
            >>> sharded_osd = FSDP.shard_full_optim_state_dict(full_osd, new_model)
            >>> new_optim.load_state_dict(sharded_osd)

        .. note:: Both :meth:`shard_full_optim_state_dict` and
            :meth:`scatter_full_optim_state_dict` may be used to get the
            sharded optimizer state dict to load. Assuming that the full
            optimizer state dict resides in CPU memory, the former requires
            each rank to have the full dict in CPU memory, where each rank
            individually shards the dict without any communication, while the
            latter requires only rank 0 to have the full dict in CPU memory,
            where rank 0 moves each shard to GPU memory (for NCCL) and
            communicates it to ranks appropriately. Hence, the former has
            higher aggregate CPU memory cost, while the latter has higher
            communication cost.

        Args:
            full_optim_state_dict (Dict[str, Any]): Optimizer state dict
                corresponding to the unflattened parameters and holding the
                full non-sharded optimizer state.
            model (torch.nn.Module): Root module (which may or may not be a
                :class:`FullyShardedDataParallel` instance) whose parameters
                correspond to the optimizer state in ``full_optim_state_dict``.
            optim_input (Optional[Union[List[Dict[str, Any]], Iterable[torch.nn.Parameter]]]):
                Input passed into the optimizer representing either a
                :class:`list` of parameter groups or an iterable of parameters;
                if ``None``, then this method assumes the input was
                ``model.parameters()``. This argument is deprecated, and there
                is no need to pass it in anymore. (Default: ``None``)
            optim (Optional[torch.optim.Optimizer]): Optimizer that will load
                the state dict returned by this method. This is the preferred
                argument to use over ``optim_input``. (Default: ``None``)

        Returns:
            Dict[str, Any]: The full optimizer state dict now remapped to
            flattened parameters instead of unflattened parameters and
            restricted to only include this rank's part of the optimizer state.
        """
        FullyShardedDataParallel._raise_on_use_orig_params_optim_checkpoint(model)
        FullyShardedDataParallel._warn_optim_input(optim_input)
        using_optim_input = FullyShardedDataParallel._is_using_optim_input(
            optim_input, optim,
        )
        sharded_osd = _flatten_optim_state_dict(
            full_optim_state_dict, model, True,
        )
        return _rekey_sharded_optim_state_dict(
            sharded_osd, model, optim, optim_input, using_optim_input,
        )

    @staticmethod
    def flatten_sharded_optim_state_dict(
        sharded_optim_state_dict: Dict[str, Any],
        model: torch.nn.Module,
        optim_input: Optional[
            Union[
                List[Dict[str, Any]], Iterable[torch.nn.Parameter],
            ]
        ] = None,
        optim: Optional[torch.optim.Optimizer] = None,
    ) -> Dict[str, Any]:
        """
        The API is similar to :meth:`shard_full_optim_state_dict`. The only
        difference is that the input ``sharded_optim_state_dict`` should be
        returned from :meth:`sharded_optim_state_dict`. Therefore, there will
        be all-gather calls on each rank to gather ``ShardedTensor`` s.

        Args:
            sharded_optim_state_dict (Dict[str, Any]): Optimizer state dict
                corresponding to the unflattened parameters and holding the
                sharded optimizer state.
            model (torch.nn.Module):
                Refer to :meth:``shard_full_optim_state_dict``.

        Returns:
            Refer to :meth:`shard_full_optim_state_dict`.
        """
        FullyShardedDataParallel._raise_on_use_orig_params_optim_checkpoint(model)
        FullyShardedDataParallel._warn_optim_input(optim_input)
        using_optim_input = FullyShardedDataParallel._is_using_optim_input(
            optim_input, optim,
        )
        # TODO: The implementation is the same as ``shard_full_optim_state_dict``.
        # See the TODO in ``shard_full_optim_state_dict`` for the future
        # unification plan.
        flattened_osd = _flatten_optim_state_dict(
            sharded_optim_state_dict,
            model=model,
            shard_state=True,
        )
        return _rekey_sharded_optim_state_dict(
            flattened_osd, model, optim, optim_input, using_optim_input,
        )

    @staticmethod
    def scatter_full_optim_state_dict(
        full_optim_state_dict: Optional[Dict[str, Any]],
        model: torch.nn.Module,
        optim_input: Optional[Union[
            List[Dict[str, Any]], Iterable[torch.nn.Parameter],
        ]] = None,
        optim: Optional[torch.optim.Optimizer] = None,
        group: Optional[Any] = None,
    ) -> Dict[str, Any]:
        """
        Scatters the full optimizer state dict from rank 0 to all other ranks,
        returning the sharded optimizer state dict on each rank. The return
        value is the same as :meth:`shard_full_optim_state_dict`, and on rank
        0, the first argument should be the return value of
        :meth:`full_optim_state_dict`.

        Example::

            >>> # xdoctest: +SKIP("undefined variables")
            >>> from torch.distributed.fsdp import FullyShardedDataParallel as FSDP
            >>> model, optim = ...
            >>> full_osd = FSDP.full_optim_state_dict(model, optim)  # only non-empty on rank 0
            >>> # Define new model with possibly different world size
            >>> new_model, new_optim, new_group = ...
            >>> sharded_osd = FSDP.scatter_full_optim_state_dict(full_osd, new_model, group=new_group)
            >>> new_optim.load_state_dict(sharded_osd)

        .. note:: Both :meth:`shard_full_optim_state_dict` and
            :meth:`scatter_full_optim_state_dict` may be used to get the
            sharded optimizer state dict to load. Assuming that the full
            optimizer state dict resides in CPU memory, the former requires
            each rank to have the full dict in CPU memory, where each rank
            individually shards the dict without any communication, while the
            latter requires only rank 0 to have the full dict in CPU memory,
            where rank 0 moves each shard to GPU memory (for NCCL) and
            communicates it to ranks appropriately. Hence, the former has
            higher aggregate CPU memory cost, while the latter has higher
            communication cost.

        Args:
            full_optim_state_dict (Optional[Dict[str, Any]]): Optimizer state
                dict corresponding to the unflattened parameters and holding
                the full non-sharded optimizer state if on rank 0; the argument
                is ignored on nonzero ranks.
            model (torch.nn.Module): Root module (which may or may not be a
                :class:`FullyShardedDataParallel` instance) whose parameters
                correspond to the optimizer state in ``full_optim_state_dict``.
            optim_input (Optional[Union[List[Dict[str, Any]], Iterable[torch.nn.Parameter]]]):
                Input passed into the optimizer representing either a
                :class:`list` of parameter groups or an iterable of parameters;
                if ``None``, then this method assumes the input was
                ``model.parameters()``. This argument is deprecated, and there
                is no need to pass it in anymore. (Default: ``None``)
            optim (Optional[torch.optim.Optimizer]): Optimizer that will load
                the state dict returned by this method. This is the preferred
                argument to use over ``optim_input``. (Default: ``None``)
            group (dist.ProcessGroup): Model's process group or ``None`` if
                using the default process group. (Default: ``None``)

        Returns:
            Dict[str, Any]: The full optimizer state dict now remapped to
            flattened parameters instead of unflattened parameters and
            restricted to only include this rank's part of the optimizer state.
        """
        FullyShardedDataParallel._raise_on_use_orig_params_optim_checkpoint(model)
        FullyShardedDataParallel._warn_optim_input(optim_input)
        using_optim_input = FullyShardedDataParallel._is_using_optim_input(
            optim_input, optim,
        )
        # Try to use the passed-in process group, the model's process group,
        # or the default process group (i.e. `None`) in that priority order
        if group is None and hasattr(model, "process_group"):
            group = model.process_group
        rank = dist.get_rank(group)
        world_size = dist.get_world_size(group)
        # Check for a valid broadcast device, preferring GPU when available
        using_nccl = dist.distributed_c10d._check_for_nccl_backend(group)
        broadcast_device = torch.device("cuda") if torch.cuda.is_available() \
            else torch.device("cpu")
        if using_nccl and not torch.cuda.is_available():
            raise RuntimeError("NCCL requires a GPU for collectives")
        # Flatten the optimizer state dict and construct a copy with the
        # positive-dimension tensors' shapes in place of the tensors themselves
        # since those tensors will be broadcast separately to avoid copying
        if rank == 0:
            if full_optim_state_dict is None:
                raise ValueError("Rank 0 must pass in the full optimizer state dict")
            flat_osd = _flatten_optim_state_dict(
                full_optim_state_dict,
                model=model,
                shard_state=False,
            )
            processed_osd = _process_pos_dim_tensor_state(flat_osd, world_size)
        # Broadcast the optim state dict without positive-dimension tensor
        # state and the FSDP parameter IDs from rank 0 to all ranks
        processed_osd = _broadcast_processed_optim_state_dict(
            processed_osd if rank == 0 else None, rank, group,
        )
        # Broadcast positive-dimension tensor state (both sharded tensors for
        # FSDP parameters and unsharded tensors for non-FSDP parameters)
        sharded_osd = _broadcast_pos_dim_tensor_states(
            processed_osd, flat_osd if rank == 0 else None, rank, world_size,
            group, broadcast_device,
        )
        # Rekey the optimizer state dict to use parameter IDs according to this
        # rank's `optim`
        sharded_osd = _rekey_sharded_optim_state_dict(
            sharded_osd, model, optim, optim_input, using_optim_input,
        )
        return sharded_osd

    @staticmethod
    def rekey_optim_state_dict(
        optim_state_dict: Dict[str, Any],
        optim_state_key_type: OptimStateKeyType,
        model: torch.nn.Module,
        optim_input: Optional[Union[
            List[Dict[str, Any]], Iterable[torch.nn.Parameter],
        ]] = None,
        optim: Optional[torch.optim.Optimizer] = None,
    ) -> Dict[str, Any]:
        """
        Re-keys the optimizer state dict ``optim_state_dict`` to use the key
        type ``optim_state_key_type``. This can be used to achieve
        compatibility between optimizer state dicts from models with FSDP
        instances and ones without.

        To re-key an FSDP full optimizer state dict (i.e. from
        :meth:`full_optim_state_dict`) to use parameter IDs and be loadable to
        a non-wrapped model::

            >>> # xdoctest: +SKIP("undefined variables")
            >>> wrapped_model, wrapped_optim = ...
            >>> full_osd = FSDP.full_optim_state_dict(wrapped_model, wrapped_optim)
            >>> nonwrapped_model, nonwrapped_optim = ...
            >>> rekeyed_osd = FSDP.rekey_optim_state_dict(full_osd, OptimStateKeyType.PARAM_ID, nonwrapped_model)
            >>> nonwrapped_optim.load_state_dict(rekeyed_osd)

        To re-key a normal optimizer state dict from a non-wrapped model to be
        loadable to a wrapped model::

            >>> # xdoctest: +SKIP("undefined variables")
            >>> nonwrapped_model, nonwrapped_optim = ...
            >>> osd = nonwrapped_optim.state_dict()
            >>> rekeyed_osd = FSDP.rekey_optim_state_dict(osd, OptimStateKeyType.PARAM_NAME, nonwrapped_model)
            >>> wrapped_model, wrapped_optim = ...
            >>> sharded_osd = FSDP.shard_full_optim_state_dict(rekeyed_osd, wrapped_model)
            >>> wrapped_optim.load_state_dict(sharded_osd)

        Returns:
            Dict[str, Any]: The optimizer state dict re-keyed using the
            parameter keys specified by ``optim_state_key_type``.
        """
        FullyShardedDataParallel._warn_optim_input(optim_input)
        using_optim_input = FullyShardedDataParallel._is_using_optim_input(
            optim_input, optim,
        )
        assert optim_state_key_type in (
            OptimStateKeyType.PARAM_NAME, OptimStateKeyType.PARAM_ID,
        )
        osd = optim_state_dict  # alias
        # Validate that the existing parameter keys are uniformly typed
        uses_param_name_mask = [
            type(param_key) is str for param_key in osd["state"]
        ]
        uses_param_id_mask = [
            type(param_key) is int for param_key in osd["state"]
        ]
        if (
            (any(uses_param_name_mask) and not all(uses_param_name_mask))
            or (any(uses_param_id_mask) and not all(uses_param_id_mask))
        ):
            error_msg = f"Invalid parameter keys: {osd['state'].keys()}"
            raise ValueError(error_msg)
        # Return directly if the existing key type matches the target key type
        if (optim_state_key_type == OptimStateKeyType.PARAM_NAME and
            all(uses_param_name_mask)) or \
            (optim_state_key_type == OptimStateKeyType.PARAM_ID and
                all(uses_param_id_mask)):
            return osd
        # Otherwise, actually perform the re-keying
        new_osd = {}
        if optim_state_key_type == OptimStateKeyType.PARAM_NAME:  # ID -> name
            param_id_to_param = (
                _get_param_id_to_param_from_optim_input(model, optim_input)
                if using_optim_input
                else _get_param_id_to_param(optim)
            )
            param_to_param_name = _get_param_to_param_name(model)
            param_id_to_param_name: List[str] = [
                param_to_param_name[param] for param in param_id_to_param
            ]
            new_osd["state"] = {
                param_id_to_param_name[param_id]: param_state
                for param_id, param_state in osd["state"].items()
            }
            new_osd["param_groups"] = copy.deepcopy(osd["param_groups"])
            for param_group in new_osd["param_groups"]:
                param_group["params"] = sorted([
                    param_id_to_param_name[param_id]
                    for param_id in param_group["params"]
                ])
            return new_osd
        elif optim_state_key_type == OptimStateKeyType.PARAM_ID:  # name -> ID
            param_name_to_param = _get_param_name_to_param(model)
            param_to_param_id = (
                _get_param_to_param_id_from_optim_input(model, optim_input)
                if using_optim_input
                else _get_param_to_param_id(optim)
            )
            # Because not all model parameters may be passed as the optimizer
            # input, we may need to drop some parameters from this mapping
            param_name_to_param_id = {
                param_name: param_to_param_id[param]
                for param_name, param in param_name_to_param.items()
                if param in param_to_param_id
            }
            new_osd["state"] = {
                param_name_to_param_id[param_name]: param_state
                for param_name, param_state in osd["state"].items()
            }
            new_osd["param_groups"] = copy.deepcopy(osd["param_groups"])
            for param_group in new_osd["param_groups"]:
                param_group["params"] = sorted([
                    param_name_to_param_id[param_name]
                    for param_name in param_group["params"]
                ])
            return new_osd
        return new_osd  # should never reach here

    def _get_default_comm_hook(self) -> Any:
        r"""
        Returns a default communication hook based on a sharding strategy.
        """
        if self.sharding_strategy != ShardingStrategy.NO_SHARD:
            return default_hooks.reduce_scatter_hook
        else:
            return default_hooks.allreduce_hook

    def _get_default_comm_hook_state(self) -> Any:
        r"""
        Returns a default communication hook state based on a sharding strategy.
        """
        return default_hooks.DefaultState(process_group=self.process_group)

    def register_comm_hook(self, state: object, hook: callable):
        """
        Registers a communication hook which is an enhancement that provides a
        flexible hook to users where they can specify how FSDP aggregates gradients
        across multiple workers.
        This hook can be used to implement several algorithms like
        `GossipGrad <https://arxiv.org/abs/1803.05880>`_ and gradient compression
        which involve different communication strategies for
        parameter syncs while training with :class:`FullyShardedDataParallel`.

        .. warning ::
            FSDP communication hook should be registered before running an initial forward pass
            and only once.

        Args:
            state (object): Passed to the hook to maintain any state information during the training process.
                            Examples include error feedback in gradient compression,
                            peers to communicate with next in `GossipGrad <https://arxiv.org/abs/1803.05880>`_, etc.
                            It is locally stored by each worker
                            and shared by all the gradient tensors on the worker.
            hook (Callable): Callable, which has one of the following signatures:
                            1) ``hook: Callable[torch.Tensor] -> None``:
                            This function takes in a Python tensor, which represents
                            the full, flattened, unsharded gradient with respect to all variables
                            corresponding to the model this FSDP unit is wrapping
                            (that are not wrapped by other FSDP sub-units).
                            It then performs all necessary processing and returns ``None``;
                            2) ``hook: Callable[torch.Tensor, torch.Tensor] -> None``:
                            This function takes in two Python tensors, the first one represents
                            the full, flattened, unsharded gradient with respect to all variables
                            corresponding to the model this FSDP unit is wrapping
                            (that are not wrapped by other FSDP sub-units). The latter
                            represents a pre-sized tensor to store a chunk of a sharded gradient after
                            reduction.
                            In both cases, callable performs all necessary processing and returns ``None``.
                            Callables with signature 1 are expected to handle gradient communication for a `NO_SHARD` case.
                            Callables with signature 2 are expected to handle gradient communication for sharded cases.

        """
        if not self.check_is_root():
            raise AssertionError("register_comm_hook can only be called on a root instance.")
        for submodule in self.fsdp_modules(self):
            assert not submodule._hook_registered, "communication hook can be only registered once"
            submodule._hook_registered = True
            assert submodule._communication_hook == self._get_default_comm_hook(),\
                f"communication hook should be default, but it is {submodule._communication_hook.__name__} instead"
            submodule._communication_hook_state = state
            submodule._communication_hook = hook


    def _init_param_exec_order_wrap_policy(self, *args, **kwargs) -> None:
        auto_wrap_policy = kwargs["auto_wrap_policy"]
        module = kwargs["module"]
        assert hasattr(auto_wrap_policy, "tracing_config")
        if not _TORCH_FX_AVAIL:
            assert (
                auto_wrap_policy.tracing_config is None
            ), "tracing_config should be None when torch.fx is not enabled"
        elif isinstance(
            auto_wrap_policy.tracing_config,
            TracingConfig
        ):
            tracer = auto_wrap_policy.tracing_config.tracer
            execution_info = _init_execution_info(module)

            for m in module.modules():
                assert not isinstance(
                    m, FullyShardedDataParallel
                ), "The input module of _patch_tracer should not contain FSDP modules"

            with _patch_tracer(
                tracer=tracer,
                root_module=module,
                execution_info=execution_info,
            ):
                try:
                    tracer.trace(module, auto_wrap_policy.tracing_config.concrete_args)
                except BaseException as e:
                    raise RuntimeError(
                        "tracer.trace failed inside _init_param_exec_order_wrap_policy"
                        f" with the error: {e}."
                    )
        else:
            assert (
                auto_wrap_policy.tracing_config is None
            ), "tracing_config should either be an instance of TracingConfig or be None"
        # The initial FSDP wrapping is done with auto_wrap_policy.init_policy
        kwargs["auto_wrap_policy"] = auto_wrap_policy.init_policy
        self.__init__(*args, **kwargs)
        self._param_exec_order_policy: bool = True
        # self._param_exec_order_prep_stage is set to True before we get the execution order
        self._param_exec_order_prep_stage: bool = True
        # A list that stores the flatten parameters and its name based on the parameter execution order
        self._fsdp_params_exec_order: List[FlatParameter] = []
        if _TORCH_FX_AVAIL and isinstance(
            auto_wrap_policy.tracing_config,
            TracingConfig
        ):
            # Initialize a dict that maps each module to its parent FSDP wrap
            module_to_fsdp: Dict[nn.Module, FullyShardedDataParallel] = dict()
            for wrap in self.fsdp_modules(self):
                module_to_fsdp[wrap.module] = wrap
            # Set self._fsdp_params_exec_order based on execution_info.module_forward_order.
            # TODO (linjianma): self._fsdp_params_exec_order will be set based on
            # the parameter execution order rather than module_forward_order,
            # once the non-recursive wrapping policy is fully implemented.
            for m in execution_info.module_forward_order:
                if m in module_to_fsdp:
                    for flat_param in module_to_fsdp[m].params:
                        self._fsdp_params_exec_order.append(flat_param)
            self._param_exec_order_prep_stage = False

        for m in self.modules():
            if m is not self and isinstance(m, FullyShardedDataParallel):
                # Assignment by reference, so each children FSDP wrap has access to
                # the _fsdp_params_exec_order of the root module
                m._fsdp_params_exec_order = self._fsdp_params_exec_order
                m._param_exec_order_policy = self._param_exec_order_policy
                m._param_exec_order_prep_stage = self._param_exec_order_prep_stage

    def _use_param_exec_order_policy(self) -> bool:
        return (
            hasattr(self, "_param_exec_order_policy")
            and self._param_exec_order_policy
        )

    def _is_param_exec_order_prep_stage(self) -> bool:
        is_prep_stage = (
            hasattr(self, "_param_exec_order_prep_stage")
            and self._param_exec_order_prep_stage
        )
        if not is_prep_stage:
            for p in self.parameters():
                assert (
                    not hasattr(p, "_params_exec_order_hook_handle")
                ), "When not in execution order prep stage, all _params_exec_order_hook_handle should be removed."
        return is_prep_stage


def _calc_grad_norm(parameters: List[torch.nn.Parameter], p: float) -> torch.Tensor:
    r"""Calculate gradient norm of an iterable of parameters.
    Returns:
        Total norm of the parameters (viewed as a single vector).
    """
    parameters = [p for p in parameters if p.grad is not None]

    if len(parameters) == 0:
        return torch.tensor(0.0)
    if p == math.inf:
        local_norm = torch.tensor(max(par.grad.detach().abs().max() for par in parameters))
    else:
        # Compute the norm in full precision no matter what
        local_norm = torch.linalg.vector_norm(
            torch.stack(
                [
                    torch.linalg.vector_norm(par.grad.detach(), p, dtype=torch.float32)
                    for par in parameters
                ]
            ),
            p,
        )
    local_norm.to(dtype=parameters[0].dtype)
    return local_norm


def _get_param_to_unflat_param_names(
    model: torch.nn.Module,
    dedup_shared_params: bool = True,
) -> Dict[torch.nn.Parameter, List[str]]:
    """
    Constructs a mapping from flattened parameter (including non-FSDP-module
    parameters) to its unflattened parameter names. For non-FSDP-module
    parameters, these mapped-to lists always contain a single element. The
    unflattened parameter names should match the keys of the model state dict.

    For shared parameters, only the first parameter name is included (following
    the ``torch.nn.Module.parameters()`` order).

    Args:
        model (torch.nn.Module): Root module (which may or may not be a
            :class:`FullyShardedDataParallel` instance).
        dedup_shared_params (bool): If ``True``, only includes the first
            list of unflattened parameter names corresponding to a parameter
            in the module walk order; if ``False``, then includes all of the
            unflattened parameter names.
    """
    def module_fn(module, prefix, param_to_unflat_param_names):
<<<<<<< HEAD
        for param_name, param in module.named_parameters(recurse=False):
            module_prefixed_param_names = (
                param._prefixed_param_names if type(param) is FlatParameter
                else [param_name]
            )  # prefixed from `module`
            fully_prefixed_param_names = [
                clean_tensor_name(prefix + name)
                for name in module_prefixed_param_names
            ]  # fully prefixed from the top level including `prefix`
            # If this parameter has already been visited, then it is a
            # shared parameter; then, only take the first parameter name
            is_shared_param = param in param_to_unflat_param_names
            if not is_shared_param:
                param_to_unflat_param_names[param] = fully_prefixed_param_names
            elif not dedup_shared_params:
                param_to_unflat_param_names[param].extend(fully_prefixed_param_names)
=======
        # For FSDP modules, only add the entry when considering the contained
        # `FlattenParamsWrapper` to avoid duplication
        if not isinstance(module, FullyShardedDataParallel):
            for param_name, param in module.named_parameters(recurse=False):
                module_prefixed_param_names = (
                    param._fqns if type(param) is FlatParameter
                    else [param_name]
                )  # prefixed from `module`
                fully_prefixed_param_names = [
                    clean_tensor_name(prefix + name)
                    for name in module_prefixed_param_names
                ]  # fully prefixed from the top level including `prefix`
                # If this parameter has already been visited, then it is a
                # shared parameter; then, only take the first parameter name
                is_shared_param = param in param_to_unflat_param_names
                if not is_shared_param:
                    param_to_unflat_param_names[param] = fully_prefixed_param_names
                elif not dedup_shared_params:
                    param_to_unflat_param_names[param].extend(fully_prefixed_param_names)
>>>>>>> b40f4434

    def return_fn(param_to_unflat_param_names):
        return param_to_unflat_param_names

    param_to_unflat_param_names: Dict[torch.nn.Parameter, List[str]] = {}
    return _apply_to_modules(
        model, module_fn, return_fn, param_to_unflat_param_names,
    )


def _get_param_to_param_name(
    model: torch.nn.Module,
) -> Dict[torch.nn.Parameter, str]:
    """
    Constructs a mapping from parameters to their parameter names. ``model``
    should not contain any :class:`FullyShardedDataParallel` instances, which
    means that none of the parameters should be ``FlatParameter`` s. As a
    result, compared to :meth:`_get_param_to_unflat_param_names`, the mapped
    values may be flattened from singleton :class:`list` s to the contained
    names themselves.

    Args:
        model (torch.nn.Module): Root module, which should not contain any
            :class:`FullyShardedDataParallel` instances.
    """
    param_to_param_names = _get_param_to_unflat_param_names(model)
    for param_names in param_to_param_names.values():
        assert len(param_names) > 0, "`_get_param_to_unflat_param_names()` " \
            "should not construct empty lists"
        if len(param_names) > 1:
            raise RuntimeError(
                "Each parameter should only map to one parameter name but got "
                f"{len(param_names)}: {param_names}"
            )
    param_to_param_name = {
        param: param_names[0]
        for param, param_names in param_to_param_names.items()
    }
    return param_to_param_name


def _get_param_name_to_param(
    model: torch.nn.Module,
) -> Dict[str, torch.nn.Parameter]:
    """Constructs the inverse mapping of :meth:`_get_param_to_param_name`."""
    param_to_param_name = _get_param_to_param_name(model)
    return dict(zip(param_to_param_name.values(), param_to_param_name.keys()))


def clean_tensor_name(tensor_name: str) -> str:
    """Cleans the parameter or buffer name by removing any module wrapper
    prefixes."""
    tensor_name = tensor_name.replace(FSDP_PREFIX, "")
    # TODO: Explicitly replacing checkpoint_wrapper prefix is not ideal,
    # as it increases coupling between CheckpointWrapper and FSDP. This is also not
    # scalable for additional wrapped modules, we should come up with a general solution
    # for this issue.
    tensor_name = tensor_name.replace(_CHECKPOINT_PREFIX + ".", "")
    return tensor_name<|MERGE_RESOLUTION|>--- conflicted
+++ resolved
@@ -2203,8 +2203,6 @@
             return
         for param_name, module_name in (
             self._handles[0].parameter_module_names()
-<<<<<<< HEAD
-=======
         ):
             module_name = self._convert_to_wrapped_module_name(module_name)
             fqn = f"{module_name}{param_name}"
@@ -2214,7 +2212,6 @@
     def _shared_param_fqns(self) -> Iterator[Tuple[str, str, str]]:
         for param_name, module_name in (
             self._handles[0].shared_parameter_module_names()
->>>>>>> b40f4434
         ):
             module_name = self._convert_to_wrapped_module_name(module_name)
             fqn = f"{module_name}{param_name}"
@@ -2623,20 +2620,12 @@
         # gather all the parameters in this layer. This can be achieved by
         # concatenated all the local shards and then append the padding.
         # https://github.com/pytorch/pytorch/issues/77461
-<<<<<<< HEAD
-        for (param_name, _, module_name) in self._handles[0].flat_param._param_infos:
-            module_name = self._convert_to_wrapped_module_name(module_name)
-            fqn = f"{prefix}{FSDP_PREFIX}{module_name}{param_name}"
-            param = state_dict.pop(fqn)
-
-=======
         shared_fqns = [fqn for fqn, _, _ in self._shared_param_fqns]
         for fqn, _, _ in self._param_fqns:
-            full_fqn = f"{prefix}{FSDP_WRAPPED_MODULE}.{fqn}"
+            full_fqn = f"{prefix}{FSDP_PREFIX}{fqn}"
             param = state_dict.pop(full_fqn)
             if fqn in shared_fqns:
                 continue
->>>>>>> b40f4434
             # All-gather the param (ShardedTensor)
             param, shards = _ext_pre_load_state_dict_transform(param)
             assert len(shards) < 2, (
@@ -4627,10 +4616,9 @@
             unflattened parameter names.
     """
     def module_fn(module, prefix, param_to_unflat_param_names):
-<<<<<<< HEAD
         for param_name, param in module.named_parameters(recurse=False):
             module_prefixed_param_names = (
-                param._prefixed_param_names if type(param) is FlatParameter
+                param._fqns if type(param) is FlatParameter
                 else [param_name]
             )  # prefixed from `module`
             fully_prefixed_param_names = [
@@ -4644,27 +4632,6 @@
                 param_to_unflat_param_names[param] = fully_prefixed_param_names
             elif not dedup_shared_params:
                 param_to_unflat_param_names[param].extend(fully_prefixed_param_names)
-=======
-        # For FSDP modules, only add the entry when considering the contained
-        # `FlattenParamsWrapper` to avoid duplication
-        if not isinstance(module, FullyShardedDataParallel):
-            for param_name, param in module.named_parameters(recurse=False):
-                module_prefixed_param_names = (
-                    param._fqns if type(param) is FlatParameter
-                    else [param_name]
-                )  # prefixed from `module`
-                fully_prefixed_param_names = [
-                    clean_tensor_name(prefix + name)
-                    for name in module_prefixed_param_names
-                ]  # fully prefixed from the top level including `prefix`
-                # If this parameter has already been visited, then it is a
-                # shared parameter; then, only take the first parameter name
-                is_shared_param = param in param_to_unflat_param_names
-                if not is_shared_param:
-                    param_to_unflat_param_names[param] = fully_prefixed_param_names
-                elif not dedup_shared_params:
-                    param_to_unflat_param_names[param].extend(fully_prefixed_param_names)
->>>>>>> b40f4434
 
     def return_fn(param_to_unflat_param_names):
         return param_to_unflat_param_names
