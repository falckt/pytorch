--- conflicted
+++ resolved
@@ -117,23 +117,7 @@
 # list of dtypes to not add observers to
 _DO_NOT_OBS_DTYPE_LIST = [int, float, torch.bool, None]
 
-<<<<<<< HEAD
-def _attach_meta_to_node_if_not_exist(model: GraphModule):
-    """ Attach meta field to all nodes of the graph if it does not exist,
-    meta field is a field stores some meta information about the node, such
-    as dtype and shape information for output of the node, this only exists
-    if the program is captured by make_fx (used in quantize_pt2e flow), if
-    the program is captured by torch.fx symbolic tracing, this field may not exist,
-    so we add it here to avoid checking this all over the places
-    """
-    for node in model.graph.nodes:
-        if not hasattr(node, "meta"):
-            node.meta = {}
-
-def _is_activation_post_process_node(node: Node, named_modules: Dict[str, torch.nn.Module]) -> bool:
-=======
 def _is_activation_post_process_node(node: Node, modules: Dict[str, torch.nn.Module]) -> bool:
->>>>>>> 533fb9af
     return isinstance(node, torch.fx.Node) and node.op == "call_module" and \
         _is_activation_post_process(named_modules[str(node.target)])
 
