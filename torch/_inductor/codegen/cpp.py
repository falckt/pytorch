import contextlib
import dataclasses
import functools
<<<<<<< HEAD
=======
import math
import sys
>>>>>>> b87682f5
from copy import deepcopy
from pathlib import Path
from typing import Dict, List

import sympy

import torch
from torch._prims_common import is_float_dtype

from .. import codecache, config, ir, metrics
from ..codegen.wrapper import WrapperCodeGen
from ..utils import sympy_product, sympy_subs, sympy_symbol
from ..virtualized import ops, V
from .common import (
    BracesBuffer,
    CppWrapperKernelArgs,
    DeferredIndentedBuffer,
    ExprPrinter,
    IndentedBuffer,
    Kernel,
    KernelArgs,
    OpOverrides,
)

DTYPE_TO_CPP = {
    torch.float32: "float",
    torch.float64: "double",
    torch.float16: "half",
    torch.int64: "long",
    torch.int32: "int",
    torch.int16: "short",
    torch.int8: "signed char",
    torch.uint8: "unsigned char",
    torch.bool: "bool",
    torch.bfloat16: "bfloat16",
}

DTYPE_TO_ATEN = {
    torch.float32: "at::ScalarType::Float",
    torch.float64: "at::ScalarType::Double",
    torch.float16: "at::ScalarType::Half",
    torch.int64: "at::ScalarType::Long",
    torch.int32: "at::ScalarType::Int",
    torch.int16: "at::ScalarType::Short",
    torch.int8: "at::ScalarType::Char",
    torch.uint8: "at::ScalarType::Byte",
    torch.bool: "at::ScalarType::Bool",
    torch.bfloat16: "at::ScalarType::BFloat16",
}

INDEX_TYPE = "long"

RTYPE_TO_CPP = {
    "sum": "+",
    "min": "min",
    "max": "max",
    "argmin": "argmin",
    "argmax": "argmax",
    "any": "||",
}


def reduction_init(reduction_type, dtype):
    if reduction_type in ("sum", "any"):
        return 0
    if reduction_type in {"max", "argmax"}:
        return (
            f"-std::numeric_limits<{DTYPE_TO_CPP[dtype]}>::infinity()"
            if is_float_dtype(dtype)
            else f"std::numeric_limits<{DTYPE_TO_CPP[dtype]}>::min()"
        )
    if reduction_type in {"min", "argmin"}:
        return (
            f"std::numeric_limits<{DTYPE_TO_CPP[dtype]}>::infinity()"
            if is_float_dtype(dtype)
            else f"std::numeric_limits<{DTYPE_TO_CPP[dtype]}>::max()"
        )
    raise AssertionError(reduction_type)


def reduction_combine(reduction_type, var, next_value):
    if reduction_type == "sum":
        return f"{var} += {next_value}"
    if reduction_type == "any":
        return f"{var} = {var} || {next_value}"
    return f"{var} = std::{reduction_type}({var}, {next_value})"


def reduction_combine_vec(reduction_type, var, next_value):
    if reduction_type == "max":
        return f"{var} = at::vec::maximum({var}, {next_value})"
    elif reduction_type == "min":
        return f"{var} = at::vec::minimum({var}, {next_value})"
    elif reduction_type == "sum":
        return f"{var} += {next_value}"
    else:
        raise NotImplementedError()


index_value_name_counter = 1


def argmax_argmin_prefix(reduction_type, src_dtype, tmpvar):
    global index_value_name_counter
    struct_name = f"IndexValue_{index_value_name_counter}"
    index_value_name_counter += 1

    # A small annoyance, due to it being a little cumbersome to just throw {} into strings
    prefix = [
        f"struct {struct_name} {{size_t index; {DTYPE_TO_CPP[src_dtype]} value;}};",
        f"{struct_name} {tmpvar}{{0, {reduction_init(reduction_type, src_dtype)}}};",
    ]
    if reduction_type == "argmax":
        prefix.extend(
            [
                f"#pragma omp declare reduction(argmax : struct {struct_name} :\\",
                "    omp_out.value = omp_in.value < omp_out.value ? omp_out.value : omp_in.value,\\",
                "    omp_out.index = omp_in.value < omp_out.value ? omp_out.index : omp_in.index)\\",
                f"\tinitializer(omp_priv = {{0, {reduction_init(reduction_type, src_dtype)}}})",
            ]
        )
    elif reduction_type == "argmin":
        prefix.extend(
            [
                f"#pragma omp declare reduction(argmin : struct {struct_name} :\\",
                "    omp_out.value = omp_in.value > omp_out.value ? omp_out.value : omp_in.value,\\",
                "    omp_out.index = omp_in.value > omp_out.value ? omp_out.index : omp_in.index)\\",
                f"\tinitializer(omp_priv = {{0, {reduction_init(reduction_type, src_dtype)}}})",
            ]
        )
    return prefix


def float16_reduction_prefix(rtype):
    # TODO: This user-defined reduction uses float16 accumulation for sum. To reduce numerical
    # errors, float32 accumulation should be used instead.
    assert rtype in (
        "sum",
        "any",
    ), f"float16 user-defined reduction only supports 'sum' and 'any' but got {rtype}"
    prefix = [
        f"#pragma omp declare reduction({RTYPE_TO_CPP[rtype]}:{DTYPE_TO_CPP[torch.float16]}:"
        + f"omp_out = omp_out {RTYPE_TO_CPP[rtype]} omp_in)"
    ]
    return prefix


def parallel_num_threads():
    threads = config.cpp.threads
    if threads < 1:
        threads = torch.get_num_threads()
    return threads


@functools.lru_cache()
def cpp_prefix():
    path = Path(__file__).parent / "cpp_prefix.h"
    with path.open() as f:
        _, filename = codecache.write(
            f.read(),
            "h",
        )
    return f'#include "{filename}"'


class CppPrinter(ExprPrinter):
    def _print_ModularIndexing(self, expr):
        x, div, mod = expr.args
        x = self.paren(self.doprint(x))
        div = self.paren(self.doprint(div))
        mod = self.paren(self.doprint(mod))
        if div != "1":
            x = f"({x} / {div})"
        return f"{x} % {mod}"

    def _print_IndexingDiv(self, expr):
        x, div = expr.args
        x = self.paren(self.doprint(x))
        div = self.paren(self.doprint(div))
        return f"({x} / {div})"


cexpr = CppPrinter().doprint


class CppVecOverrides(OpOverrides):
    """Map element-wise ops to aten vectorization C++"""

    @staticmethod
    def add(a, b):
        return f"{a} + {b}"

    @staticmethod
    def sub(a, b):
        return f"{a} - {b}"

    @staticmethod
    def mul(a, b):
        return f"{a} * {b}"

    @staticmethod
    def div(a, b):
        return f"{a} / {b}"

    @staticmethod
    def abs(x):
        return f"{x}.abs()"

    @staticmethod
    def sin(x):
        return f"{x}.sin()"

    @staticmethod
    def cos(x):
        return f"{x}.cos()"

    @staticmethod
    def exp(x):
        return f"{x}.exp()"

    @staticmethod
    def erf(x):
        return f"{x}.erf()"

    @staticmethod
    def sqrt(x):
        return f"{x}.sqrt()"

    @staticmethod
    def rsqrt(x):
        return f"{x}.rsqrt()"

    @staticmethod
    def pow(a, b):
        return f"{a}.pow({b})"

    @staticmethod
    def log(x):
        return f"{x}.log()"

    @staticmethod
    def round(x):
        return f"{x}.round()"

    @staticmethod
    def floor(x):
        return f"{x}.floor()"

    @staticmethod
    def ceil(x):
        return f"{x}.ceil()"

    @staticmethod
    def trunc(x):
        return f"{x}.trunc()"

    @staticmethod
    def fmod(a, b):
        return f"{a}.fmod({b})"

    @staticmethod
    def lgamma(x):
        return f"{x}.lgamma()"

    @staticmethod
    def logical_and(a, b):
        return f"{a} && {b}"

    @staticmethod
    def logical_or(a, b):
        return f"{a} || {b}"

    @staticmethod
    def tanh(a):
        return f"{a}.tanh()"

    @staticmethod
    def reciprocal(a):
        return f"{a}.reciprocal()"

    @staticmethod
    def constant(val, dtype):
        if val == float("inf"):
            quote = f"std::numeric_limits<{DTYPE_TO_CPP[dtype]}>::infinity()"
        elif val == float("-inf"):
            quote = f"-std::numeric_limits<{DTYPE_TO_CPP[dtype]}>::infinity()"
        elif val is True or val is False:
            quote = f"static_cast<{DTYPE_TO_CPP[dtype]}>({str(val).lower()})"
        else:
            quote = f"static_cast<{DTYPE_TO_CPP[dtype]}>({repr(val)})"
        return f"at::vec::Vectorized<{DTYPE_TO_CPP[dtype]}>({quote})"

    @staticmethod
    def relu(x):
        return f"at::vec::clamp_min({x}, decltype({x})(0))"

    @staticmethod
    def sigmoid(x):
        return f"decltype({x})(1)/(decltype({x})(1) + {x}.neg().exp())"

    @staticmethod
    def neg(x):
        return f"{x}.neg()"

    @staticmethod
    def floordiv(a, b):
        # a and b are integer type
        _t = f"decltype({a})"
        quot = f"{a} / {b}"
        rem = f"{a} % {b}"
        return f"(({a} < {_t}(0)) != ({b} < {_t}(0)) ? ({rem} != {_t}(0) ? {quot} - {_t}(1) : {quot}) : {quot})"

    @staticmethod
    def truncdiv(a, b):
        # a and b are integer type
        return f"{a} / {b}"

    @staticmethod
    def minimum(a, b):
        return f"at::vec::minimum({a}, {b})"

    @staticmethod
    def maximum(a, b):
        return f"at::vec::maximum({a}, {b})"

    @staticmethod
    def square(a):
        return f"{a}.pow(2)"

    @staticmethod
    def sign(x):
        code = BracesBuffer()
        # auto tmp5 = tmp4 < 0 ? -1 : 1;
        vec_zero = f"decltype({x})(0)"
        vec_one = f"decltype({x})(1)"
        blendv = f"decltype({x})::blendv({vec_zero}, {vec_one}, {vec_zero} < {x})"
        left = V.kernel.cse.newvar()
        code.writeline(f"auto {left} = {blendv};")

        # auto tmp6 = tmp4 == 0 ? 0 : tmp5;
        blendv = f"decltype({x})::blendv({vec_zero}, {vec_one}, {x} < {vec_zero})"
        right = V.kernel.cse.newvar()
        code.writeline(f"auto {right} = {blendv};")
        result = V.kernel.cse.newvar()
        code.writeline(f"auto {result} = {left} - {right};")
        V.kernel.compute.splice(code)
        return result


class CppOverrides(OpOverrides):
    """Map element-wise ops to C++"""

    @staticmethod
    def to_dtype(x, dtype):
        assert dtype in DTYPE_TO_CPP, f"{dtype} missing from {__name__}.DTYPE_TO_CPP"
        return f"static_cast<{DTYPE_TO_CPP[dtype]}>({x})"

    @staticmethod
    def abs(x):
        return f"std::abs({x})"

    @staticmethod
    def sin(x):
        return f"std::sin({x})"

    @staticmethod
    def cos(x):
        return f"std::cos({x})"

    @staticmethod
    def exp(x):
        # return f"Sleef_expf_u10({x})"
        return f"std::exp({x})"

    @staticmethod
    def erf(x):
        return f"std::erf({x})"

    @staticmethod
    def sqrt(x):
        return f"std::sqrt({x})"

    @staticmethod
    def rsqrt(x):
        return f"1 / std::sqrt({x})"

    @staticmethod
    def log1p(x):
        return f"std::log1p({x})"

    @staticmethod
    def expm1(x):
        return f"std::expm1({x})"

    @staticmethod
    def signbit(x):
        return f"std::signbit({x})"

    @staticmethod
    def pow(a, b):
        return f"std::pow({a}, {b})"

    @staticmethod
    def log(x):
        return f"std::log({x})"

    @staticmethod
    def round(x):
        return f"std::nearbyint({x})"

    @staticmethod
    def floor(x):
        return f"std::floor({x})"

    @staticmethod
    def floordiv(a, b):
        # a and b are integer type
        quot = f"{a} / {b}"
        rem = f"{a} % {b}"
        return f"(({a} < 0) != ({b} < 0) ? ({rem} != 0 ? {quot} - 1 : {quot}) : {quot})"

    @staticmethod
    def ceil(x):
        return f"std::ceil({x})"

    @staticmethod
    def trunc(x):
        return f"std::trunc({x})"

    @staticmethod
    def truncdiv(a, b):
        # a and b are integer type
        return f"{a} / {b}"

    @staticmethod
    def fmod(a, b):
        return f"std::fmod({a}, {b})"

    @staticmethod
    def isinf(x):
        return f"std::isinf({x})"

    @staticmethod
    def isnan(x):
        return f"std::isnan({x})"

    @staticmethod
    def lgamma(x):
        return f"std::lgamma({x})"

    @staticmethod
    def relu(x):
        return f"{x} * ({x}>0)"

    @staticmethod
    def minimum(a, b):
        return f"({b} != {b}) ? {b} : std::min({a}, {b})"

    @staticmethod
    def maximum(a, b):
        return f"({b} != {b}) ? {b} : std::max({a}, {b})"

    @staticmethod
    def where(a, b, c):
        return f"{a} ? {b} : {c}"

    @staticmethod
    def mod(a, b):
        return f"mod({a}, {b})"

    @staticmethod
    def constant(val, dtype):
        if val == float("inf"):
            return f"std::numeric_limits<{DTYPE_TO_CPP[dtype]}>::infinity()"
        elif val == float("-inf"):
            return f"-std::numeric_limits<{DTYPE_TO_CPP[dtype]}>::infinity()"
        elif val is True or val is False:
            return ops.to_dtype(str(val).lower(), dtype)
        return ops.to_dtype(repr(val), dtype)

    @staticmethod
    def index_expr(expr, dtype):
        return ops.to_dtype(cexpr(V.kernel.rename_indexing(expr)), dtype)

    @staticmethod
    def masked(mask, body, other):
        code = BracesBuffer()
        var = V.kernel.cse.newvar()
        if other == float("-inf"):
            code.writeline(f"float {var} = -std::numeric_limits<float>::infinity();")
        elif other == float("inf"):
            code.writeline(f"float {var} = std::numeric_limits<float>::infinity();")
        elif isinstance(other, float):
            code.writeline(f"float {var} = {other};")
        else:
            code.writeline(f"auto {var} = {other!r};")
        code.writeline(f"if({mask})")
        with V.kernel.swap_buffers(code), code.indent():
            result = body()
            code.writeline(f"{var} = {result};")
        V.kernel.compute.splice(code)
        return var

    @staticmethod
    def logical_and(a, b):
        return f"{a} && {b}"

    @staticmethod
    def logical_or(a, b):
        return f"{a} || {b}"

    @staticmethod
    def rand(seed: sympy.Expr, offset: sympy.Expr, dtype):
        return f"static_cast<{DTYPE_TO_CPP[dtype]}>(normalized_rand_cpu({seed}, {offset}));"

    @staticmethod
    def randn(seed: sympy.Expr, offset: sympy.Expr, dtype):
        return f"static_cast<{DTYPE_TO_CPP[dtype]}>(randn_cpu({seed}, {offset}));"

    @staticmethod
    def sigmoid(x):
        x = ops.exp(f"-{x}")
        return f"1 / (1 + {x})"

    @staticmethod
    def sign(x):
        code = BracesBuffer()
        # auto tmp5 = tmp4 < 0 ? -1 : 1;
        left = V.kernel.cse.newvar()
        right = V.kernel.cse.newvar()
        result = V.kernel.cse.newvar()
        code.writeline(f"auto {left} = {x} > 0 ? 1 : 0;")
        code.writeline(f"auto {right} = {x} < 0 ? 1 : 0;")
        code.writeline(f"auto {result} = {left} - {right};")
        V.kernel.compute.splice(code)
        return result


class CppKernel(Kernel):
    overrides = CppOverrides
    sexpr = cexpr
    newvar_prefix = "auto "
    suffix = ";"

    def __init__(self, args, num_threads):
        super(CppKernel, self).__init__(args)
        self.call_ranges = None
        self.ranges = None
        self.itervars = None
        self.reduction_depth = None
        self.reduction_prefix = IndentedBuffer()
        self.reduction_suffix = DeferredIndentedBuffer()
        self.reduction_vars = {}
        self.num_threads = num_threads  # num_threads the kernel specialized for

    def load(self, name: str, index: sympy.Expr):
        var = self.args.input(name)
        index = self.rename_indexing(index)
        line = f"{var}[{cexpr(index)}]"
        if V.graph.get_dtype(name) in (torch.float16, torch.bfloat16):
            line = f"static_cast<float>({line})"
        return self.cse.generate(self.loads, line)

    def store(self, name, index, value, mode=None):
        assert "buf" in name
        var = self.args.output(name)
        index = self.rename_indexing(index)
        if mode is None:
            line = f"{var}[{cexpr(index)}] = {value};"
        elif mode == "atomic_add":
            if not config.cpp.dynamic_threads and self.num_threads == 1:
                line = f"{var}[{cexpr(index)}] += {value};"
            else:
                line = f"atomic_add(&{var}[{cexpr(index)}], {value});"
        else:
            raise NotImplementedError(f"store mode={mode}")
        self.stores.writeline(name, line)

    def reduction(self, name, dtype, src_dtype, reduction_type, index, value):
        argmax_or_argmin = reduction_type in {"argmax", "argmin"}
        tmpvar = self.cse.generate(
            self.loads, f"reduction {name} {cexpr(index)}", write=False
        )
        index = self.rename_indexing(index)
        self.reduction_vars[tmpvar] = reduction_type
        if argmax_or_argmin:
            self.reduction_prefix.writelines(
                argmax_argmin_prefix(reduction_type, src_dtype, tmpvar)
            )
            compare_op = "<" if reduction_type == "argmax" else ">"
            self.stores.writelines(
                None,
                [
                    f"if ({tmpvar}.value {compare_op} {value}) {{",
                    f"    {tmpvar}.index = {self.itervars[-1]}; {tmpvar}.value = {value};",
                    "}",
                ],
            )
        else:
            if dtype == torch.float16:
                self.reduction_prefix.writelines(
                    float16_reduction_prefix(reduction_type)
                )
            self.reduction_prefix.writeline(
                f"{DTYPE_TO_CPP[dtype]} {tmpvar} = {reduction_init(reduction_type, dtype)};"
            )
            self.stores.writeline(
                None, f"{reduction_combine(reduction_type, tmpvar, value)};"
            )

        if name not in V.graph.removed_buffers:
            var = self.args.output(name)
            member_name = ".index" if argmax_or_argmin else ""
            self.reduction_suffix.writeline(
                name, f"{var}[{cexpr(index)}] = {tmpvar}{member_name};"
            )
        self.cse.store_cache[name] = tmpvar

    def set_ranges(self, lengths, reduction_lengths):
        if self.call_ranges:
            assert self.call_ranges == tuple(lengths) + tuple(
                reduction_lengths
            ), f"{self.call_ranges} == {tuple(lengths)} + {tuple(reduction_lengths)}"
            assert self.reduction_depth == len(lengths)
        else:
            self.call_ranges = tuple(lengths) + tuple(reduction_lengths)
            self.ranges = [self.rename_indexing(x) for x in self.call_ranges]
            self.itervars = [sympy_symbol(f"i{n}") for n in range(len(self.ranges))]
            self.reduction_depth = len(lengths)
        return (
            self.itervars[: self.reduction_depth],
            self.itervars[self.reduction_depth :],
        )

    def size_hint(self):
        return V.graph.sizevars.size_hint(sympy_product(self.call_ranges))

    def codegen_loops(self, code, worksharing):
        threads = parallel_num_threads()

        loops = [LoopLevel(var, size) for var, size in zip(self.itervars, self.ranges)]
        loops, reductions = LoopNest(loops[: self.reduction_depth]), LoopNest(
            loops[self.reduction_depth :]
        )
        reductions.mark_reduction(self.reduction_vars)

        if codecache.pick_vec_isa():
            # TODO(jansel): detect stride-1 dimension and vectorize that
            if reductions:
                reductions.loops[-1].simd = True
            elif loops:
                loops.loops[-1].simd = True

        par_depth = 0
        reduction_par_depth = 0
        if loops:
            par_depth = self.decide_parallel_depth(
                self.call_ranges[: self.reduction_depth], threads
            )
        else:
            reduction_par_depth = self.decide_parallel_depth(
                self.call_ranges[self.reduction_depth :], threads
            )

        with contextlib.ExitStack() as stack:
            if par_depth:
                worksharing.parallel(threads)
                loops.mark_parallel(par_depth)
            elif reduction_par_depth:
                # need to close the worksharing scope to define reduction vars outside it
                worksharing.close()
                reductions.mark_parallel(reduction_par_depth)
            elif threads > 1:
                if worksharing.single():
                    stack.enter_context(code.indent())

            loops.codegen(code, stack)

            with contextlib.ExitStack() as stack_outer:
                if self.reduction_prefix:
                    stack_outer.enter_context(code.indent())
                code.splice(self.reduction_prefix)

                if reduction_par_depth:
                    worksharing.parallel(threads)

                with contextlib.ExitStack() as stack:
                    reductions.codegen(code, stack)
                    code.splice(self.loads)
                    code.splice(self.compute)
                    code.splice(self.stores)

                if reduction_par_depth:
                    worksharing.close()

                code.splice(self.reduction_suffix)

    def decide_parallel_depth(self, ranges, threads):
        seq = self.size_hint()
        par = 1
        depth = 0
        for expr in ranges:
            hint = V.graph.sizevars.size_hint(expr)
            if par >= 2 * threads or par == threads:
                break
            if seq // threads < config.cpp.min_chunk_size:
                # not enough work
                break
            depth += 1
            par *= hint
            seq /= hint
        # if we assume thread number is dynamic, make sure we
        # have at least one parallel scope and let OMP runtime
        # to manage the serial vs. parallel.
        if config.cpp.dynamic_threads and depth == 0 and len(ranges) > 0:
            depth = 1
        return depth

    @contextlib.contextmanager
    def write_to_suffix(self):
        prior = (self.loads, self.compute, self.stores, self.cse)
        self.loads = IndentedBuffer()
        self.compute = IndentedBuffer()
        self.stores = DeferredIndentedBuffer()
        self.cse = self.cse.clone()
        yield
        self.reduction_suffix.splice(self.loads)
        self.reduction_suffix.splice(self.compute)
        self.reduction_suffix.splice(self.stores)
        (self.loads, self.compute, self.stores, self.cse) = prior


class CppVecKernel(CppKernel):
    overrides = CppVecOverrides

    def __init__(self, args, num_threads):
        super(CppVecKernel, self).__init__(args, num_threads)
        assert codecache.pick_vec_isa()
        self.simd_nelements = codecache.pick_vec_isa().nelements()
        self.reduction_omp_dec: Dict[str, str] = {}
        metrics.generated_cpp_vec_kernel_count += 1

    def is_single_step_var(self, var: sympy.Symbol, index: sympy.Expr):
        replacement = {var: var + 1}
        new_index = sympy_subs(index, replacement)
        delta = sympy.simplify(new_index - index)
        return delta == 1

    def is_var_irrevelant(self, var: sympy.Symbol, index: sympy.Expr):
        expanded_index = sympy.expand(index)
        return not expanded_index.has(var)

    def transform_index(self, index: sympy.Expr):
        expanded_index = sympy.expand(index)
        assert self.simd_nelements
        assert self.simd_nelements >= 1
        most_inner_var = self.itervars[-1]
        replacement = {most_inner_var: most_inner_var * self.simd_nelements}
        new_index = sympy_subs(expanded_index, replacement)
        return new_index

    def load(self, name: str, index: sympy.Expr):
        var = self.args.input(name)
        index = self.rename_indexing(index)

        expanded_index = sympy.expand(index)
        new_index = self.transform_index(index)

        if expanded_index == new_index:
            line = f"at::vec::Vectorized<float>({var}[{cexpr(index)}])"
        else:
            line = f"at::vec::Vectorized<float>::loadu({var} + {cexpr(new_index)})"

        return self.cse.generate(self.loads, line)

    def store(self, name, index, value, mode=None):
        assert "buf" in name
        var = self.args.output(name)
        index = self.rename_indexing(index)
        assert mode is None

        expanded_index = sympy.expand(index)
        new_index = self.transform_index(index)
        assert new_index != expanded_index
        line = f"{value}.store({var} + {cexpr(new_index)});"
        self.stores.writeline(name, line)

    def reduction(self, name, dtype, src_dtype, reduction_type, index, value):
        assert reduction_type in {"max", "min", "sum"}
        assert dtype == torch.float
        assert src_dtype == torch.float
        reduce_map = {"max": "maximum", "min": "minimum"}

        vec_ns = "at::vec"
        vec = f"{vec_ns}::Vectorized<{DTYPE_TO_CPP[dtype]}>"

        if reduction_type not in self.reduction_omp_dec:
            vec_reduc_prefix = "#pragma omp declare reduction("
            vec_reduc_prefix += f"{RTYPE_TO_CPP[reduction_type]}:{vec}:"
            if reduction_type == "sum":
                vec_reduc_prefix += "omp_out += omp_in"
            else:
                vec_reduc_prefix += (
                    f"omp_out = {vec_ns}::{reduce_map[reduction_type]}(omp_out, omp_in)"
                )
            vec_reduc_prefix += ")"
            vec_reduc_prefix += " initializer("
            vec_reduc_prefix += "omp_priv={{"
            vec_reduc_prefix += f"{reduction_init(reduction_type, dtype)}"
            vec_reduc_prefix += "}})"
            self.reduction_omp_dec[reduction_type] = RTYPE_TO_CPP[reduction_type]
            self.reduction_prefix.writeline(vec_reduc_prefix)

        tmpvar = self.cse.generate(
            self.loads, f"reduction {name} {cexpr(index)}", write=False
        )
        tmpvar_vec = f"{tmpvar}_vec"

        index = self.rename_indexing(index)
        self.reduction_vars[tmpvar] = reduction_type
        self.reduction_prefix.writeline(
            f"{DTYPE_TO_CPP[dtype]} {tmpvar} = {reduction_init(reduction_type, dtype)};"
        )
        self.reduction_prefix.writeline(
            f"auto {tmpvar_vec} = at::vec::Vectorized<{DTYPE_TO_CPP[dtype]}>({tmpvar});"
        )
        self.stores.writeline(
            None, f"{reduction_combine_vec(reduction_type, tmpvar_vec, value)};"
        )

        reduce_all_body = "{"
        if reduction_type == "sum":
            reduce_all_body += "return x + y;"
        else:
            reduce_all_body += f"return {vec_ns}::{reduce_map[reduction_type]}(x, y);"
        reduce_all_body += "}"
        vec_reduce_all_func = f"{vec_ns}::vec_reduce_all<{DTYPE_TO_CPP[dtype]}>"
        self.reduction_suffix.writeline(
            name,
            f"{tmpvar} = {vec_reduce_all_func}([]({vec}& x, {vec}&y) {reduce_all_body}, {tmpvar_vec});",
        )
        self.cse.store_cache[name] = tmpvar


class CppVecKernelChecker(CppVecKernel):
    def __init__(self, args, num_threads):
        super(CppVecKernelChecker, self).__init__(args, num_threads)

        # Since this kernel is only for checker but does not genreate any
        # code, so we need to decrease the kernel count.
        metrics.generated_kernel_count -= 1
        metrics.generated_cpp_vec_kernel_count -= 1

        # Used to recorde the graph wrapper code as the wrapper_code status could be
        # changed during graph run.
        self._orig_wrapper_code = None

        self.simd_vec = True
        self.fast_vec_list = []
        for k, v in CppVecOverrides.__dict__.items():
            if isinstance(v, staticmethod):
                self.fast_vec_list.append(k)
        self.exit_stack = contextlib.ExitStack()

    def is_legal_data_access(self, var: sympy.Symbol, index: sympy.Expr):
        return self.is_var_irrevelant(var, index) or self.is_single_step_var(var, index)

    def could_vec(self, name: str, index: sympy.Expr):
        if V.graph.get_dtype(name) is not torch.float:
            return False

        assert self.itervars is not None
        # Not a loop
        if len(self.itervars) == 0:
            return False

        most_inner_var = self.itervars[-1]
        return self.is_legal_data_access(most_inner_var, index)

    def load(self, name: str, index: sympy.Expr):
        index = self.rename_indexing(index)

        self.simd_vec = self.simd_vec and self.could_vec(name, index)
        return self.simd_vec

    def store(self, name, index, value, mode=None):
        assert "buf" in name
        index = self.rename_indexing(index)

        if mode:
            self.simd_vec = False
            return False

        self.simd_vec = self.simd_vec and self.could_vec(name, index)
        return self.simd_vec

    def reduction(self, name, dtype, src_dtype, reduction_type, index, value):
        if (
            dtype == torch.float
            and src_dtype == torch.float
            and reduction_type in ["max", "min", "sum"]
        ):
            pass
        else:
            self.simd_vec = False
        return self.simd_vec

    def __exit__(self, exc_type, exc_val, exc_tb):
        assert self._orig_wrapper_code is not None
        # Restore the wrapper_code
        V.graph.wrapper_code = self._orig_wrapper_code
        self.exit_stack.__exit__(exc_type, exc_val, exc_tb)

    def __enter__(self):
        # Recorde the graph wrapper code. The wrapper_code status could be
        # changed during graph run. Regarding this checker, we also need to
        # run the graph but we don't expect to change any status that would
        # impact the code generation. Hence, we record the graph wapper code
        # and replace it with a dummy warpper_code and then restore to the
        # original one as long as the checker is finished.
        self._orig_wrapper_code = V.graph.wrapper_code
        V.graph.wrapper_code = WrapperCodeGen()

        class VecCheckerProxy:
            @staticmethod
            def __getattr__(name):
                def inner(*args, **kwargs):
                    if not (name in self.fast_vec_list):
                        self.simd_vec = False
                    return self.simd_vec

                return inner

            @staticmethod
            def load(name: str, index: sympy.Expr):
                return self.load(name, index)

            @staticmethod
            def store(name, index, value, mode=None):
                return self.store(name, index, value, mode=mode)

            @staticmethod
            def reduction(name, dtype, src_dtype, reduction_type, index, value):
                return self.reduction(
                    name, dtype, src_dtype, reduction_type, index, value
                )

            @staticmethod
            def constant(val, dtype):
                supported_dtype = (torch.float32, torch.int32)
                is_supported_dtype = dtype in (supported_dtype)
                if not is_supported_dtype:
                    self.simd_vec = False
                return is_supported_dtype

            @staticmethod
            def index_expr(expr, dtype):
                self.simd_vec = False
                return self.cse.newvar()

            @staticmethod
            def indirect_indexing(index_var):
                return sympy.Symbol(str(index_var))

            @staticmethod
            def masked(mask, body, other):
                return V.kernel.cse.newvar()

        self.exit_stack.enter_context(V.set_ops_handler(VecCheckerProxy()))
        self.exit_stack.enter_context(V.set_kernel_handler(self))
        return self


class CppKernelProxy(CppKernel):
    def __init__(self, args=None, num_threads=None):
        super(CppKernelProxy, self).__init__(args, num_threads)
        self.simd_vec_kernel: CppVecKernel = None
        self.simd_omp_kernel: CppKernel = None
        self.picked_vec_isa: codecache.VecISA = codecache.pick_vec_isa()

    def vectorize_most_inner_loop(self, loop_nest, dtype=torch.float):
        assert self.picked_vec_isa
        nelements = self.picked_vec_isa.nelements(dtype)
        loop_nest.split_most_inner_loop(nelements)
        loop_with_tail = loop_nest.loops[-1]
        assert isinstance(loop_with_tail, LoopLevelWithTail)

        loop_with_tail.main_loop.simd_vec = True

        loop_with_tail.tail_loop.simd_omp = True
        # We chope the loop into two cubes by the nelements - main loop and tail loop.
        # Regarding the main loop, it is straightforward that it could be vectorized with
        # nelements. But for the tail loop, it still could be vectorized. For example,
        # if the nelements is 8(256bits), then the tail loop still could be vectorized
        # as 4(128bits).
        loop_with_tail.tail_loop.simd_nelements = int(nelements / 2)
        loop_with_tail.tail_loop.simd_vec = False

        loop_with_tail.main_loop_body = self.simd_vec_kernel
        loop_with_tail.tail_loop_body = self.simd_omp_kernel
        return loop_nest

    def codegen_loops(self, code, worksharing):
        threads = parallel_num_threads()

        if self.simd_vec_kernel is None or not self.picked_vec_isa:
            assert self.simd_omp_kernel
            return self.simd_omp_kernel.codegen_loops(code, worksharing)

        assert self.simd_vec_kernel.itervars == self.simd_omp_kernel.itervars
        assert self.simd_vec_kernel.ranges == self.simd_omp_kernel.ranges
        assert (
            self.simd_vec_kernel.reduction_vars == self.simd_omp_kernel.reduction_vars
        )

        itervars = self.simd_vec_kernel.itervars
        rangs = self.simd_vec_kernel.ranges
        loops = [LoopLevel(var, size) for var, size in zip(itervars, rangs)]
        assert (
            self.simd_vec_kernel.reduction_depth == self.simd_omp_kernel.reduction_depth
        )
        reduction_depth = self.simd_vec_kernel.reduction_depth
        loops_nest_non_reduce, loops_nest_reduce = LoopNest(
            loops[:reduction_depth]
        ), LoopNest(loops[reduction_depth:])
        loops_nest_reduce.mark_reduction(self.simd_vec_kernel.reduction_vars)

        assert self.picked_vec_isa
        # Do not apply vectorization since the range of most inner is too small. Meanwhile,
        # If the range of the most inner is less then the codecache.pick_vec_isa().nelements(),
        # the generated code for some reduction will be as follows that leads to incrrect result.
        #
        #    LINE01:  float tmp1 = 0;
        #    LINE02:  auto tmp1_vec = at::vec::Vectorized<float>(tmp1);
        #    LINE03:  for(long i1=0; i1<2; i1+=1)
        #    LINE04:  {
        #    LINE05:      for(long i2=0; i2<0; i2+=1)
        #    LINE06:      {
        #    LINE07:          auto tmp0 = at::vec::Vectorized<float>::loadu(in_ptr0 + (8*i0) + (16*i2) + (32*i1));
        #    LINE08:          tmp1_vec += tmp0;
        #    LINE09:      }
        #    LINE10:      tmp1 = vec_reduce_all<float>([](Vectorized<float>& x, Vectorized<float>&y) {return x + y;}, tmp1_vec);
        #    LINE11:      #pragma omp simd simdlen(8)  reduction(+:tmp1)
        #    LINE12:      for(long i2=0; i2<8; i2+=1)
        #    LINE13:      {
        #    LINE14:          auto tmp0 = in_ptr0[i2 + (8*i0) + (32*i1)];
        #    LINE15:          tmp1 += tmp0;
        #    LINE16:      }
        #    LINE17:  }
        #    LINE18:  out_ptr3[i0] = tmp1;
        #
        # tmp1_vec(LINE02) will always be zero as it is initialized with tmp1 value and the range(LINE05)
        # is 0. Hence, the LINE10 will always reset tmp1 to 0. But tmp1(LINE01) is global value. So the result
        # will be incorrect. We skip thie case.
        most_inner_loop = (
            loops_nest_reduce.loops[-1]
            if loops_nest_reduce
            else loops_nest_non_reduce.loops[-1]
        )
        main_loop_range = ir.IndexingDiv(
            most_inner_loop.size, self.picked_vec_isa.nelements()
        )
        loop_interval = sympy.simplify(main_loop_range)
        # TODO(Eikan): To support dynamic shape.
        if not loop_interval.is_integer or loop_interval <= 0:
            metrics.generated_cpp_vec_kernel_count -= 1
            return self.simd_omp_kernel.codegen_loops(code, worksharing)

        # TODO(jansel): detect stride-1 dimension and vectorize that
        if loops_nest_reduce:
            loops_nest_reduce.loops[-1].simd = True
        elif loops_nest_non_reduce:
            loops_nest_non_reduce.loops[-1].simd = True

        par_depth = 0
        reduction_par_depth = 0
        if loops_nest_non_reduce:
            par_depth = self.simd_vec_kernel.decide_parallel_depth(
                self.simd_vec_kernel.call_ranges[:reduction_depth], threads
            )
        else:
            reduction_par_depth = self.simd_vec_kernel.decide_parallel_depth(
                self.simd_vec_kernel.call_ranges[reduction_depth:], threads
            )

        # If the most inner loop of the reduction will be vectorized, the vectorization
        # will add a vec variable for reduction. Take the code snippet as an example:
        #     float tmp1 = 0;
        #     for(long i1=0; i1<8; i1+=1) {
        #        auto tmp0 = in_ptr0[i1];
        #        tmp1 += tmp0;
        #     }
        # The vectorization will add tmp1_vec for reduction and then the loop will be transformed
        # as follows.
        #     float tmp1 = 0;
        #     auto tmp1_vec = at::vec::Vectorized<float>(tmp1);
        #     for(long i1=0; i1<1; i1+=1) {
        #        auto tmp0 = at::vec::Vectorized<float>::loadu(in_ptr0 + (8*i1));
        #        tmp1_vec += tmp0;
        #     }
        #     tmp1 = at::vec::vec_reduce_all<float>([]
        #       (at::vec::Vectorized<float>& x, at::vec::Vectorized<float>&y) {return x + y;},
        #       tmp1_vec);
        #     for(long i1=8; i1<8; i1+=1) {
        #        auto tmp0 = in_ptr0[i1];
        #        tmp1 += tmp0;
        #     }
        # It means that the vectorization introduce another reduction variable(tmp1_vec).
        # If the most inner loop of the reduction is not a parallelized but its parent reduction
        # loop is parallized, the new added reduction variable(tmp1_vec) could not be added
        # to the parallelized loop reduction. So we skip this case and does not vectorize it.
        if reduction_par_depth > 0 and reduction_par_depth != len(
            loops_nest_reduce.loops
        ):
            return self.simd_omp_kernel.codegen_loops(code, worksharing)

        with contextlib.ExitStack() as stack:
            if par_depth:
                worksharing.parallel(threads)
                loops_nest_non_reduce.mark_parallel(par_depth)
            elif reduction_par_depth:
                # need to close the worksharing scope to define reduction vars outside it
                worksharing.close()
                loops_nest_reduce.mark_parallel(reduction_par_depth)
            elif threads > 1:
                if worksharing.single():
                    stack.enter_context(code.indent())

            non_reduce_loops = loops_nest_non_reduce.loops
            reduce_loops = loops_nest_reduce.loops
            loop_with_tail: LoopLevelWithTail = None

            if loops_nest_reduce:
                self.vectorize_most_inner_loop(loops_nest_reduce)
                loop_with_tail = loops_nest_reduce.loops[-1]
                # The most inner loop will be vectorized
                reduce_loops = reduce_loops[0:-1]
            else:
                self.vectorize_most_inner_loop(loops_nest_non_reduce)
                loop_with_tail = loops_nest_non_reduce.loops[-1]
                # The most inner loop will be vectorized
                non_reduce_loops = non_reduce_loops[0:-1]

            # The reductions loops are always the loop body of non-reduction loops
            for loop in non_reduce_loops:
                code.writelines(loop.lines())
                stack.enter_context(code.indent())

            with contextlib.ExitStack() as stack_outer:
                if self.simd_vec_kernel.reduction_prefix:
                    stack_outer.enter_context(code.indent())
                code.splice(self.simd_vec_kernel.reduction_prefix)

                if reduction_par_depth:
                    worksharing.parallel(threads)

                with contextlib.ExitStack() as stack:
                    for loop in reduce_loops:
                        code.writelines(loop.lines())
                        stack.enter_context(code.indent())

                    def gen_vectorized_loop(loop, kernel, write_reduction_suffix=False):
                        code.writelines(loop.lines())
                        with contextlib.ExitStack() as stack:
                            stack.enter_context(code.indent())
                            code.splice(kernel.loads)
                            code.splice(kernel.compute)
                            code.splice(kernel.stores)
                        if write_reduction_suffix:
                            code.splice(kernel.reduction_suffix)

                    # Regarding the vectorized reduction loop, we need to call reduce_all to to reduce
                    # the vectorize as a single scalar. Hence, we set write_reduction_suffix to True to
                    # gen the code.
                    gen_vectorized_loop(
                        loop_with_tail.main_loop, loop_with_tail.main_loop_body, True
                    )

                    gen_vectorized_loop(
                        loop_with_tail.tail_loop, loop_with_tail.tail_loop_body, False
                    )

                if reduction_par_depth:
                    worksharing.close()

                code.splice(loop_with_tail.tail_loop_body.reduction_suffix)


class CppScheduling:
    def __init__(self, scheduler):
        self.scheduler = scheduler
        self.get_kernel_group()

    def group_fn(self, sizes):
        return tuple(tuple(map(V.graph.sizevars.simplify, s)) for s in sizes)

    def get_kernel_group(self):
        from .wrapper import CppWrapperCodeGen

        if isinstance(V.graph.wrapper_code, CppWrapperCodeGen):
            self.kernel_group = CppWrapperKernelGroup()
        else:
            self.kernel_group = KernelGroup()

    @staticmethod
    def can_fuse_horizontal(node1, node2):
        _, (vars1, reduce1) = node1.group
        _, (vars2, reduce2) = node2.group
        if vars1 == vars2 and reduce1 == reduce2:
            return True
        if reduce1 == () and vars1 == vars2 + reduce2:
            return True
        # TODO(jansel): allow fusion pointwise (vars1, ()) suffix?
        return False

    @classmethod
    def can_fuse_vertical(cls, node1, node2):
        return cls.can_fuse_horizontal(node1, node2) and not node1.is_reduction()

    def can_vec(self, nodes):
        if not codecache.pick_vec_isa():
            return False

        _, (group, reduction_group) = max(
            nodes, key=lambda x: int(x.is_reduction())
        ).group

        with CppVecKernelChecker(
            deepcopy(self.kernel_group.args), parallel_num_threads()
        ) as kernel_checker:
            vars, reduction_vars = kernel_checker.set_ranges(group, reduction_group)
            for node in nodes:
                if node.group[1] in [
                    (group, reduction_group),
                    (group + reduction_group, ()),
                ]:
                    node.run(vars, reduction_vars)
                else:
                    assert node.group[1] == (
                        group,
                        (),
                    ), f"unexpected group: {node.group[1]} != {group}, {reduction_group}"
                    node.run(vars, ())

            return kernel_checker.simd_vec

    def _codegen_nodes_impl(self, nodes, is_simd_vec=False):
        """
        Turn an set of pre-fused nodes into a C++ kernel.
        """
        kernel_group = self.kernel_group
        _, (group, reduction_group) = max(
            nodes, key=lambda x: int(x.is_reduction())
        ).group

        def create_kernel(_is_simd_vec):
            in_suffix = False

            with kernel_group.new_kernel(_is_simd_vec) as kernel:
                vars, reduction_vars = kernel.set_ranges(group, reduction_group)

                for node in nodes:
                    if node.group[1] in [
                        (group, reduction_group),
                        (group + reduction_group, ()),
                    ]:
                        assert not in_suffix
                        node.run(vars, reduction_vars)
                    else:
                        in_suffix = True
                        assert node.group[1] == (
                            group,
                            (),
                        ), f"unexpected group: {node.group[1]} != {group}, {reduction_group}"
                        # we can fuse in some extra pointwise into the suffix
                        with kernel.write_to_suffix():
                            node.run(vars, ())
                return kernel

        org_inplace_buffers_flag = config.inplace_buffers
        if is_simd_vec:
            # Create vectorization kernel
            cpp_vec_kernel = create_kernel(True)

            # Since a kernel is divided into two parts - vectorization and non-vectorization.
            # And the two parts share the same global contexts like V.graph.wrapper_code,
            # V.kernel.args. But the vectorization kernel generation has updated these global
            # contexts. Hence, the non-vectorization kernel should not do this again to avoid
            # conext conflict. By now, we only control the config.inplace_buffers. In the future,
            # we could maintain more contexts.
            config.inplace_buffers = False

            # Create non-vectorization kernel
            cpp_kernel = create_kernel(False)

            # Restore the inplace_buffers flag
            config.inplace_buffers = org_inplace_buffers_flag
            return (cpp_vec_kernel, cpp_kernel)
        else:
            return (None, create_kernel(False))

    def codegen_nodes(self, nodes):
        """
        Turn an set of pre-fused nodes into a C++ kernel.
        """
        kernel_group = self.kernel_group

        can_be_simd_vec = self.can_vec(nodes)
        simd_vec_kernel, simd_omp_kernel = self._codegen_nodes_impl(
            nodes, can_be_simd_vec
        )

        assert simd_omp_kernel
        metrics.generated_kernel_count -= 1
        # Maitain the metrics kernel count
        if simd_vec_kernel:
            metrics.generated_kernel_count -= 1

        cpp_kernel_proxy = CppKernelProxy(
            kernel_group.args, kernel_group.ws.num_threads
        )
        cpp_kernel_proxy.simd_vec_kernel = simd_vec_kernel
        cpp_kernel_proxy.simd_omp_kernel = simd_omp_kernel

        kernel_group.finalize_kernel(cpp_kernel_proxy, None)

    def flush(self):
        self.kernel_group.codegen_define_and_call(V.graph.wrapper_code)
        self.get_kernel_group()


class KernelGroup:
    def __init__(self):
        super().__init__()
        self.args = KernelArgs()
        self.loops_code = BracesBuffer()
        self.ws = WorkSharing(self.loops_code)
        self.stack = contextlib.ExitStack()
        self.stack.enter_context(self.ws)
        self.count = 0

    def new_kernel(self, simd_vec=False):
        if simd_vec:
            return CppVecKernel(self.args, parallel_num_threads())
        else:
            return CppKernel(self.args, parallel_num_threads())

    def finalize_kernel(self, new_kernel, scheduler):
        self.count += 1
        code = self.loops_code
        ws = self.ws
        new_kernel.codegen_loops(code, ws)

    def codegen_define_and_call(self, wrapper):
        self.stack.close()
        if self.count == 0:
            return

        kernel_name = "kernel_cpp_" + wrapper.next_kernel_suffix()
        arg_defs, call_args, arg_types = self.args.cpp_argdefs()
        arg_defs = ",\n".ljust(25).join(arg_defs)
        arg_types = ",".join(arg_types)
        code = BracesBuffer()
        # TODO: support kernel profile on other platforms
        enable_kernel_profile = (
            config.cpp.enable_kernel_profile and sys.platform == "linux"
        )
        if enable_kernel_profile:
            code.writelines(["#include <ATen/record_function.h>"])
        code.writelines([cpp_prefix(), "" f'extern "C" void kernel({arg_defs})'])
        with code.indent():
            if enable_kernel_profile:
                graph_id = V.graph.graph_id
                prefix = "graph_" + str(graph_id) + "_" if graph_id is not None else ""
                code.writelines(
                    [
                        f'RECORD_FUNCTION("{prefix + kernel_name}", c10::ArrayRef<c10::IValue>({{}}));'
                    ]
                )
            for old, new in self.args.aliases():
                code.writeline(f"auto {old} = {new};")
            code.splice(self.loops_code)

        codecache_def = IndentedBuffer()
        codecache_def.writeline("async_compile.cpp('''")
        codecache_def.splice(code)
        codecache_def.writeline("''')")

        codecache_str = codecache_def.getvalue()
        # TODO(voz): Ostensibly, we should not need this. But there are cases where C++ codegen does
        # not use BracesBuffer, so we have no good indicator of a C++ buffer atm.
        codecache_str = codecache_str.replace("#pragma CMT", "//")
        wrapper.define_kernel(kernel_name, codecache_str)
        wrapper.load_kernel(kernel_name, code, arg_types)
        # generate the code to call this
        wrapper.generate_kernel_call(kernel_name, call_args)


class CppWrapperKernelGroup(KernelGroup):
    def __init__(self):
        super().__init__()
        self.args = CppWrapperKernelArgs()


class WorkSharing:
    def __init__(self, code):
        self.code = code
        self.in_parallel = False
        self.num_threads = None
        self.stack = contextlib.ExitStack()

    def parallel(self, threads):
        if self.in_parallel and threads != self.num_threads:
            # wrong number of threads
            self.close()
        if not self.in_parallel:
            self.num_threads = threads
            self.in_parallel = True
            if config.cpp.dynamic_threads:
                self.code.writeline("#pragma omp parallel")
            else:
                self.code.writeline(f"#pragma omp parallel num_threads({threads})")
            self.stack.enter_context(self.code.indent())

    def single(self):
        if self.in_parallel:
            self.code.writeline("#pragma omp single")
        return self.in_parallel

    def close(self):
        self.stack.close()
        self.in_parallel = False

    def __enter__(self):
        self.stack.__enter__()
        return self

    def __exit__(self, exc_type, exc_val, exc_tb):
        self.stack.__exit__(exc_type, exc_val, exc_tb)


@dataclasses.dataclass
class LoopLevel:
    var: sympy.Expr = None
    size: sympy.Expr = None
    offset: sympy.Expr = sympy.Integer(0)
    steps: sympy.Expr = sympy.Integer(1)
    parallel: int = 0
    simd_omp: bool = False
    picked_vec_isa: codecache.VecISA = codecache.pick_vec_isa()
    simd_nelements: int = picked_vec_isa.nelements() if picked_vec_isa else 0
    simd_vec: bool = False
    collapsed: bool = False
    reduction_vars: Dict[str, str] = None

    def lines(self):
        if self.reduction_vars:
            suffix = "_vec" if self.simd_vec else ""
            reduction = " " + " ".join(
                f"reduction({RTYPE_TO_CPP[rtype]}:{var}{suffix})"
                for var, rtype in self.reduction_vars.items()
            )
        else:
            reduction = ""
        simd = (
            f"simd simdlen({self.simd_nelements}) "
            if self.simd_omp and self.simd_nelements > 1
            else ""
        )
        if self.parallel:
            # TODO(jansel): look into chunk size and other schedules
            line1 = f"#pragma omp for{reduction} "
            if self.parallel > 1:
                line1 += f" collapse({self.parallel})"
            if self.simd_omp:
                line1 = line1.replace(" for ", f" for {simd}")
        elif self.simd_vec:
            line1 = ""
        elif self.simd_omp:
            line1 = f"#pragma omp {simd}{reduction}"
        elif not self.reduction_vars and codecache.is_gcc():
            line1 = "#pragma GCC ivdep"
        else:
            line1 = ""
        line2 = f"for({INDEX_TYPE} {self.var}={cexpr(self.offset)}; {self.var}<{cexpr(self.size)}; {self.var}+={cexpr(self.steps)})"
        if self.collapsed or not line1:
            return [line2]
        return [line1, line2]


class LoopLevelWithTail(LoopLevel):
    def __init__(self, main_loop: LoopLevel, tail_loop: LoopLevel):
        super().__init__()
        self.main_loop = main_loop
        self.tail_loop = tail_loop
        self.main_loop_body = None
        self.tail_loop_body = None

    def lines(self):
        raise AssertionError("Not Implemented")


@dataclasses.dataclass
class LoopNest:
    loops: List[LoopLevel]

    def __bool__(self):
        return bool(self.loops)

    def mark_reduction(self, reduction_vars):
        for loop in self.loops:
            loop.reduction_vars = reduction_vars

    def mark_parallel(self, par_depth):
        loops = self.loops
        loops[0].parallel = par_depth
        for i in range(1, par_depth):
            loops[i].collapsed = True

    def split_most_inner_loop(self, factor):
        sympy_factor = sympy.Integer(factor)

        most_inner_loop = self.loops[-1]

        # If the most inner loop needs to be collapsed, we need to
        # exclude it since we need to split it into two loops. Meanwhile,
        # we still mark it as parallized.
        if most_inner_loop.collapsed:
            assert self.loops[0].parallel == len(self.loops)
            self.loops[0].parallel -= 1

        main_loop_range = ir.IndexingDiv(most_inner_loop.size, sympy_factor)

        main_loop = LoopLevel(most_inner_loop.var, main_loop_range)
        main_loop.parallel = most_inner_loop.parallel
        main_loop.collapsed = False
        main_loop.reduction_vars = most_inner_loop.reduction_vars

        offset = main_loop_range * sympy_factor
        tail_loop = LoopLevel(most_inner_loop.var, most_inner_loop.size)
        tail_loop.offset = offset
        tail_loop.parallel = most_inner_loop.parallel
        tail_loop.collapsed = False
        tail_loop.reduction_vars = most_inner_loop.reduction_vars

        loop_with_tail = LoopLevelWithTail(main_loop, tail_loop)
        loop_with_tail.parallel = 0
        loop_with_tail.collapsed = False

        self.loops[-1] = loop_with_tail

    def codegen(self, code, stack):
        for loop in self.loops:
            code.writelines(loop.lines())
            stack.enter_context(code.indent())
        else:
            stack.enter_context(code.indent())<|MERGE_RESOLUTION|>--- conflicted
+++ resolved
@@ -1,11 +1,8 @@
 import contextlib
 import dataclasses
 import functools
-<<<<<<< HEAD
-=======
 import math
 import sys
->>>>>>> b87682f5
 from copy import deepcopy
 from pathlib import Path
 from typing import Dict, List
@@ -292,6 +289,8 @@
             quote = f"std::numeric_limits<{DTYPE_TO_CPP[dtype]}>::infinity()"
         elif val == float("-inf"):
             quote = f"-std::numeric_limits<{DTYPE_TO_CPP[dtype]}>::infinity()"
+        elif math.isnan(val):
+            quote = f"std::numeric_limits<{DTYPE_TO_CPP[dtype]}>::quiet_NaN()"
         elif val is True or val is False:
             quote = f"static_cast<{DTYPE_TO_CPP[dtype]}>({str(val).lower()})"
         else:
@@ -334,6 +333,10 @@
     @staticmethod
     def square(a):
         return f"{a}.pow(2)"
+
+    @staticmethod
+    def where(a, b, c):
+        return f"decltype({b})::blendv({c}, {b}, {a})"
 
     @staticmethod
     def sign(x):
@@ -354,6 +357,11 @@
         V.kernel.compute.splice(code)
         return result
 
+    @staticmethod
+    def to_dtype(x, dtype):
+        assert dtype in [torch.bool], f"{__name__} does not support {dtype}"
+        return f"({x})"
+
 
 class CppOverrides(OpOverrides):
     """Map element-wise ops to C++"""
@@ -482,6 +490,8 @@
             return f"std::numeric_limits<{DTYPE_TO_CPP[dtype]}>::infinity()"
         elif val == float("-inf"):
             return f"-std::numeric_limits<{DTYPE_TO_CPP[dtype]}>::infinity()"
+        elif math.isnan(val):
+            return f"std::numeric_limits<{DTYPE_TO_CPP[dtype]}>::quiet_NaN()"
         elif val is True or val is False:
             return ops.to_dtype(str(val).lower(), dtype)
         return ops.to_dtype(repr(val), dtype)
@@ -777,7 +787,16 @@
         if expanded_index == new_index:
             line = f"at::vec::Vectorized<float>({var}[{cexpr(index)}])"
         else:
-            line = f"at::vec::Vectorized<float>::loadu({var} + {cexpr(new_index)})"
+            if V.graph.get_dtype(name) in [torch.bool, torch.uint8]:
+                g_tmp_buf = f"g_tmp_buffer_{var}"
+                nelements = codecache.pick_vec_isa().nelements()
+                self.loads.writeline(f"float {g_tmp_buf}[{nelements}] = {{0}};")
+                self.loads.writeline(
+                    f"flag_to_float({var} + {cexpr(new_index)}, {g_tmp_buf}, {nelements});"
+                )
+                line = f"at::vec::Vectorized<float>::loadu({g_tmp_buf})"
+            else:
+                line = f"at::vec::Vectorized<float>::loadu({var} + {cexpr(new_index)})"
 
         return self.cse.generate(self.loads, line)
 
@@ -874,9 +893,6 @@
         return self.is_var_irrevelant(var, index) or self.is_single_step_var(var, index)
 
     def could_vec(self, name: str, index: sympy.Expr):
-        if V.graph.get_dtype(name) is not torch.float:
-            return False
-
         assert self.itervars is not None
         # Not a loop
         if len(self.itervars) == 0:
@@ -886,12 +902,24 @@
         return self.is_legal_data_access(most_inner_var, index)
 
     def load(self, name: str, index: sympy.Expr):
+        if not V.graph.get_dtype(name) in [
+            torch.float,
+            torch.float32,
+            torch.bool,
+            torch.uint8,
+        ]:
+            self.simd_vec = False
+            return self.simd_vec
+
         index = self.rename_indexing(index)
-
         self.simd_vec = self.simd_vec and self.could_vec(name, index)
         return self.simd_vec
 
     def store(self, name, index, value, mode=None):
+        if not V.graph.get_dtype(name) in [torch.float, torch.float32]:
+            self.simd_vec = False
+            return self.simd_vec
+
         assert "buf" in name
         index = self.rename_indexing(index)
 
@@ -964,15 +992,24 @@
             @staticmethod
             def index_expr(expr, dtype):
                 self.simd_vec = False
-                return self.cse.newvar()
+                tmp_var = self.cse.newvar()
+                return tmp_var
 
             @staticmethod
             def indirect_indexing(index_var):
+                self.simd_vec = False
                 return sympy.Symbol(str(index_var))
 
             @staticmethod
             def masked(mask, body, other):
-                return V.kernel.cse.newvar()
+                tmp_var = self.cse.newvar()
+                return tmp_var
+
+            @staticmethod
+            def to_dtype(x, dtype):
+                if dtype != torch.bool:
+                    self.simd_vec = False
+                return x
 
         self.exit_stack.enter_context(V.set_ops_handler(VecCheckerProxy()))
         self.exit_stack.enter_context(V.set_kernel_handler(self))
@@ -1120,6 +1157,7 @@
         if reduction_par_depth > 0 and reduction_par_depth != len(
             loops_nest_reduce.loops
         ):
+            metrics.generated_cpp_vec_kernel_count -= 1
             return self.simd_omp_kernel.codegen_loops(code, worksharing)
 
         with contextlib.ExitStack() as stack:
