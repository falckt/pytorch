--- conflicted
+++ resolved
@@ -30,7 +30,6 @@
 class ReenterWith:
     stack_index: int = None
     target_values: Optional[Tuple] = None
-<<<<<<< HEAD
 
     # If we do not want to destroy the stack, we can do the same thing as a
     # `SETUP_WITH` block, only that we store the context manager in a local_symbol
@@ -101,8 +100,6 @@
 
         cleanup[:] = epilogue + cleanup
         return setup_finally
-=======
->>>>>>> 18d93cdc
 
     def __call__(self, code_options, cleanup):
         load_args = []
@@ -164,12 +161,9 @@
             return [
                 *load_args,
                 create_instruction("CALL_FUNCTION", len(load_args)),
-<<<<<<< HEAD
-=======
                 create_instruction("SETUP_WITH", target=with_except_start),
                 create_instruction("POP_TOP"),
             ]
-
         else:
             # NOTE: copying over for now since more changes are anticipated
             with_except_start = create_instruction("WITH_EXCEPT_START")
@@ -205,7 +199,6 @@
 
             return [
                 create_instruction("CALL_FUNCTION", 0),
->>>>>>> 18d93cdc
                 create_instruction("SETUP_WITH", target=with_except_start),
                 create_instruction("POP_TOP"),
             ]
