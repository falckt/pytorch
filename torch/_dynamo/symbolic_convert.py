--- conflicted
+++ resolved
@@ -1510,7 +1510,6 @@
         else:
             unimplemented("BINARY_OP requires Python 3.11+")
 
-<<<<<<< HEAD
     def PRECALL(self, inst):
         pass
 
@@ -1548,8 +1547,6 @@
         self.call_function(fn, args, kwargs)
         self.kw_names = None
 
-=======
->>>>>>> 63bf7674
     def COPY(self, inst):
         self.push(self.stack[-inst.arg])
 
