--- conflicted
+++ resolved
@@ -281,16 +281,8 @@
     'sym_sqrt',
 }
 
-<<<<<<< HEAD
-float_magic_methods = {
-    "add", "sub", "mul", "truediv", "ceil", "floor", "eq",
-    "gt", "lt", "le", "ge", "pow", "sym_sqrt", "sym_int",
-    "floordiv",
-}
-=======
 # TODO: sym_int should also work on floats
 magic_methods_not_on_float = {"sym_int"}
->>>>>>> 44de7cdb
 
 magic_methods_on_builtins = {"min", "max"}
 magic_methods_on_math = {"ceil", "floor"}
