--- conflicted
+++ resolved
@@ -2370,11 +2370,6 @@
     return self.new_empty(topKSize), self.new_empty(topKSize, dtype=torch.int64)
 
 
-<<<<<<< HEAD
-@register_meta(c10d.traceable_allreduce)
-def allreduce__meta(x):
-    return torch.empty_like(x)
-=======
 legacy_contiguous_memory_format = torch.contiguous_format
 
 
@@ -2405,7 +2400,10 @@
     grad_cx = torch.empty_like(cx, memory_format=legacy_contiguous_memory_format)
     grad_bias = grad_gates.sum(0, keepdim=False) if has_bias else None
     return grad_gates, grad_cx, grad_bias
->>>>>>> 85cc9d92
+
+@register_meta(c10d.traceable_allreduce)
+def allreduce__meta(x):
+    return torch.empty_like(x)
 
 
 # We must also trigger meta registrations from PrimTorch ref
@@ -2463,15 +2461,12 @@
         }:
             pass
         else:
-<<<<<<< HEAD
-            if op_overload.name().startswith("c10d"):
-                _meta_c10d_lib_dont_use_me_use_register_meta.impl(op_overload, fn)
-=======
             if "mkldnn::" in op_overload.name():
                 _meta_lib_dont_use_me_use_register_meta_for_mkldnn.impl(op_overload, fn)
             elif "mkl::" in op_overload.name():
                 _meta_lib_dont_use_me_use_register_meta_for_mkl.impl(op_overload, fn)
->>>>>>> 85cc9d92
+            elif op_overload.name().startswith("c10d"):
+                _meta_c10d_lib_dont_use_me_use_register_meta.impl(op_overload, fn)
             else:
                 _meta_lib_dont_use_me_use_register_meta.impl(op_overload, fn)
 
