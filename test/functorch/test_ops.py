--- conflicted
+++ resolved
@@ -1197,11 +1197,7 @@
         xfail("native_batch_norm"),
         xfail("_native_batch_norm_legit"),
         xfail("native_dropout_backward"),
-<<<<<<< HEAD
-        xfail("index_fill"),  # RuntimeError: aten::_unique hit the vmap fallback which is currently disabled
-=======
         xfail("_upsample_bilinear2d_aa"),  # hit vmap fallback, which is disabled
->>>>>>> 4dca9bde
     }))
     def test_vmapvjp_has_batch_rule(self, device, dtype, op):
         if not op.supports_autograd:
