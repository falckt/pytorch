--- conflicted
+++ resolved
@@ -5166,7 +5166,6 @@
 
             self.assertTrue(torch.allclose(actual, expected, atol=1e-3, rtol=1e-3))
 
-<<<<<<< HEAD
     def test_lerp(self):
         # non-contiguous inputs for lerp
         def fn0(i0, i1):
@@ -5187,9 +5186,6 @@
         compare(fn0, [torch.rand(10, 3, 10), torch.rand(3, 10, 10)])
         compare(fn1, [torch.rand(3, 10, 10), torch.rand(3, 10, 10)])
 
-    @requires_cuda()
-=======
->>>>>>> d7b39b17
     def test_unspec_inputs(self):
         if self.device == "cpu":
             raise unittest.SkipTest("segfault with CPU backend")
